--- conflicted
+++ resolved
@@ -1,8 +1,5 @@
 # CHANGELOG
 
-<<<<<<< HEAD
-## [0.9.12.3] - 2024-06-03
-=======
 ## [0.9.13] - 2025-01-16
 
 ### Added
@@ -40,7 +37,6 @@
 * Large "spring cleaning" of unused/commented out code (#424, #452)
 
 ## [0.9.12.3] - 2024-06-11
->>>>>>> 36908930
 
 ### Added
 * Deterministic Clifford compilation and native gate count statistics for `CliffordRBDesign` (#314, #315, #443)
