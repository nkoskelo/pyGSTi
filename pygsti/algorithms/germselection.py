--- conflicted
+++ resolved
@@ -14,9 +14,6 @@
 
 import numpy as _np
 import numpy.linalg as _nla
-import scipy.linalg as _sla
-import itertools
-from math import floor
 import random as _random
 import scipy.linalg as _sla
 import itertools
@@ -39,10 +36,6 @@
                candidate_seed=None, force="singletons", algorithm='greedy',
                algorithm_kwargs=None, mem_limit=None, comm=None,
                profiler=None, verbosity=1, num_nongauge_params=None,
-<<<<<<< HEAD
-               num_gauge_params=None,
-=======
->>>>>>> becc31c1
                assume_real=False, float_type=_np.cdouble,
                mode="all-Jac", toss_random_frac=None,
                force_rank_increase=False, save_cevd_cache_filename= None,
@@ -237,62 +230,6 @@
             if memEstimatesinglejac > mem_limit:
                 raise MemoryError("Too little memory, even for single-Jac mode!")
 
-    printer.log('Initial Length Available Germ List: '+ str(len(availableGermsList)), 1)
-
-    #Let's try deduping the available germ list too:
-    #build a ckt cache
-    ckt_cache= create_circuit_cache(target_model, availableGermsList)
-    #Then dedupe this cache:
-    #The second value returned is an updated ckt cache which we don't need right now
-    availableGermsList, _ = clean_germ_list(target_model, ckt_cache, eq_thresh= 1e-6)
-    
-    printer.log('Length Available Germ List After Deduping: '+ str(len(availableGermsList)), 1)
-    
-    #print(availableGermsList)
-    
-    #If specified, drop a random fraction of the remaining candidate germs. 
-    if toss_random_frac is not None:
-        availableGermsList = drop_random_germs(availableGermsList, toss_random_frac, target_model, keep_bare=True, seed=seed)
-    
-    printer.log('Length Available Germ List After Dropping Random Fraction: '+ str(len(availableGermsList)), 1)
-    
-    #print(availableGermsList)
-    
-    #Add some checks related to the new option to switch up data types:
-    if not assume_real:
-        if not (float_type is _np.cdouble or float_type is _np.csingle):
-            print(float_type.dtype)
-            raise ValueError('Unless working with (known) real-valued quantities only, please select an appropriate complex numpy dtype (either cdouble or csingle).')
-    
-    #How many bytes per float?
-    FLOATSIZE= float_type(0).itemsize
-    
-    
-    dim = target_model.dim
-    #Np = model_list[0].num_params #wrong:? includes spam...
-    Np = target_model.num_params
-    if randomize==False:
-        num_gs_copies=1
-    memEstimatealljac = FLOATSIZE * num_gs_copies * len(availableGermsList) * Np**2
-    # for _compute_bulk_twirled_ddd
-    memEstimatealljac += FLOATSIZE * num_gs_copies * len(availableGermsList) * dim**2 * Np
-    # for _bulk_twirled_deriv sub-call
-    printer.log("Memory estimate of %.1f GB for all-Jac mode." %
-                (memEstimatealljac / 1024.0**3), 1)
-                
-    memEstimatesinglejac = FLOATSIZE * 3 * len(modelList) * Np**2 + \
-            FLOATSIZE * 3 * len(modelList) * dim**2 * Np
-    #Factor of 3 accounts for currentDDDs, testDDDs, and bestDDDs
-    printer.log("Memory estimate of %.1f GB for single-Jac mode." %
-                    (memEstimatesinglejac / 1024.0**3), 1)
-                    
-    if mem_limit is not None:
-        if memEstimatealljac > mem_limit:
-            printer.log("Not enough memory for all-Jac mode, mem_limit is %.1f GB." %
-                    (mem_limit / 1024.0**3), 1)
-            if memEstimatesinglejac > mem_limit:
-                raise MemoryError("Too little memory, even for single-Jac mode!")
-
     if algorithm_kwargs is None:
         # Avoid danger of using empty dict for default value.
         algorithm_kwargs = {}
@@ -313,10 +250,6 @@
             'mem_limit': mem_limit,
             'profiler': profiler,
             'num_nongauge_params': num_nongauge_params,
-<<<<<<< HEAD
-            'num_gauge_params': num_gauge_params,
-=======
->>>>>>> becc31c1
             'float_type': float_type,
             'mode' : mode,
             'force_rank_increase': force_rank_increase,
@@ -2760,12 +2693,6 @@
     sqrteU_list=[]
     #e_list=[]
     
-<<<<<<< HEAD
-=======
-
-    
-    
->>>>>>> becc31c1
     if printer is not None:
         printer.log('Generating compact EVD Cache',1)
         
@@ -2778,7 +2705,6 @@
                 twirledDeriv = _twirled_deriv(model, germ, eps, float_type) / len(germ)
                 #twirledDerivDaggerDeriv = _np.tensordot(_np.conjugate(twirledDeriv),
                 #                                        twirledDeriv, (0, 0))
-<<<<<<< HEAD
                 twirledDerivDerivDagger = twirledDeriv@(twirledDeriv.conj().T) 
                                                         
                 #now take twirledDerivDerivDagger and construct its compact EVD.
@@ -2793,12 +2719,6 @@
                 U_remapped= ((twirledDeriv.conj().T)@U)/_np.sqrt(e.reshape((1,len(e))))
                 
                 #e, U= compact_EVD_via_SVD(twirledDeriv, evd_tol)
-=======
-                                                        
-                #now take twirledDerivDaggerDeriv and construct its compact EVD.
-                #e, U= compact_EVD(twirledDerivDaggerDeriv)
-                e, U= compact_EVD_via_SVD(twirledDeriv, evd_tol)
->>>>>>> becc31c1
                 
                 #e_list.append(e)
                 
@@ -2808,19 +2728,14 @@
                 #I want to use a rank-decomposition, so split the eigenvalues into a pair of diagonal
                 #matrices with the square roots of the eigenvalues on the diagonal and fold those into
                 #the matrix of eigenvectors by left multiplying.
-<<<<<<< HEAD
                 
                 sqrteU_list.append( U_remapped@_np.diag(_np.sqrt(e)) )       
-=======
-                sqrteU_list.append( U@_np.diag(_np.sqrt(e)) )       
->>>>>>> becc31c1
     else: 
         for i, germ in enumerate(germs_list):
                 
             twirledDeriv = _twirled_deriv(model, germ, eps, float_type) / len(germ)
             #twirledDerivDaggerDeriv = _np.tensordot(_np.conjugate(twirledDeriv),
             #                                        twirledDeriv, (0, 0))
-<<<<<<< HEAD
             twirledDerivDerivDagger = twirledDeriv@(twirledDeriv.conj().T) 
                                                     
             #now take twirledDerivDerivDagger and construct its compact EVD.
@@ -2834,12 +2749,6 @@
             #eigenvalue. Use some broadcasting for fast rescaling.
             U_remapped= ((twirledDeriv.conj().T)@U)/_np.sqrt(e.reshape((1,len(e))))
             #e, U= compact_EVD_via_SVD(twirledDeriv, evd_tol)
-=======
-                                                    
-            #now take twirledDerivDaggerDeriv and construct its compact EVD.
-            #e, U= compact_EVD(twirledDerivDaggerDeriv)
-            e, U= compact_EVD_via_SVD(twirledDeriv, evd_tol)
->>>>>>> becc31c1
             
             #e_list.append(e)
             
@@ -2849,11 +2758,7 @@
             #I want to use a rank-decomposition, so split the eigenvalues into a pair of diagonal
             #matrices with the square roots of the eigenvalues on the diagonal and fold those into
             #the matrix of eigenvectors by left multiplying.
-<<<<<<< HEAD
             sqrteU_list.append( U_remapped@_np.diag(_np.sqrt(e)) )       
-=======
-            sqrteU_list.append( U@_np.diag(_np.sqrt(e)) )       
->>>>>>> becc31c1
         
     return sqrteU_list#, e_list
     
@@ -3164,11 +3069,7 @@
 #    
 #    return trace, updated_rank, True
     
-<<<<<<< HEAD
 def minamide_style_inverse_trace(update, orig_e, U, proj_U, force_rank_increase=False):
-=======
-def minamide_style_inverse_trace(update, orig_e, U, proj_U, force_rank_increase=True):
->>>>>>> becc31c1
     """
     This function performs a low-rank update to the components of
     the psuedo inverse of a matrix relevant to the calculation of that
@@ -3223,7 +3124,6 @@
     #Abort early and return a flag to indicate the rank did not increase.
     if len(nonzero_indices_update[0])==0 and force_rank_increase:
         return None, None, False
-<<<<<<< HEAD
     #We also need to add logic for the case where the projection onto the orthogonal
     #complement is empty, which reduces the psuedoinverse update such that we can
     #actually use the standard woodbury formula result.
@@ -3389,100 +3289,6 @@
         rank_increased=True
         
     return updated_trace, updated_rank, rank_increased
-=======
-    
-    updated_rank= len(orig_e)+ len(nonzero_indices_update[0])
-    P= q_update[: , nonzero_indices_update[0]]
-    
-    #Now form the matrix R_update which is given by P.T @ proj_update.
-    R_update= P.T@proj_update
-    
-    #Get the psuedoinverse of R_update:
-    try:
-        pinv_R_update= _np.linalg.pinv(R_update, rcond=1e-10) #hardcoded
-    except _np.linalg.LinAlgError:
-        #This means the SVD did not converge, try to fall back to a more stable
-        #SVD implementation using the scipy lapack_driver options.
-        print('pinv Calculation Failed to Converge.')
-        print('Falling back to pinv implementation based on Scipy SVD with lapack driver gesvd, which is slower but *should* be more stable.')
-        pinv_R_update = stable_pinv(R_update)
-        
-    #I have a bunch of intermediate matrices I need to construct. Some of which are used to build up
-    #subsequent ones.
-    beta= U.T@update
-    
-    gamma = pinv_R_update.T @ beta.T
-    
-    #column vector of the original eigenvalues.
-    orig_e_inv= _np.reshape(1/orig_e, (len(orig_e),1))
-    
-    pinv_E_beta= orig_e_inv*beta
-    
-    B= _np.eye(pinv_R_update.shape[0]) - pinv_R_update @ R_update
-    
-    try:
-        Dinv_chol= _np.linalg.cholesky(_np.linalg.inv(_np.eye(pinv_R_update.shape[0]) + B@(pinv_E_beta.T@pinv_E_beta)@B))
-        cholesky_success=True
-    except _np.linalg.LinAlgError as err:
-        #Cholesky decomposition probably failed.
-        #I'm not sure why it failed though so print some diagnostic info:
-        #Is B symmetric or hermitian?
-        cholesky_success=False
-        print('Cholesky Decomposition Probably Failed. This may be due to a poorly conditioned original Jacobian. Here is some diagnostic info.')
-        #print('B Symmetric?: ', _np.allclose(B,B.T))
-        #print('B Hermitian?: ', _np.allclose(B,B.conj().T))
-        #What are the eigenvalues of the Dinv matrix?
-        print('Dinv Condition Number: ', _np.linalg.cond(_np.linalg.inv(_np.eye(pinv_R_update.shape[0]) + B@(pinv_E_beta.T@pinv_E_beta)@B)))
-        #print('D Condition Number: ', _np.linalg.cond(_np.eye(pinv_R_update.shape[0]) + B@(pinv_E_beta.T@pinv_E_beta)@B))
-        #print('Dinv Minimum eigenvalue: ',_np.min(_np.linalg.eigvals(_np.linalg.inv(_np.eye(pinv_R_update.shape[0]) + B@(pinv_E_beta.T@pinv_E_beta)@B))))
-        #print('Rank Increase Amount: ', len(nonzero_indices_update[0]))
-        #print('Nonzero Indices Values', _np.abs(_np.diag(r_update)[nonzero_indices_update[0]]))
-        #print('R_update Rank: ',_np.linalg.matrix_rank(R_update) )
-        #print('R_update SVDvals: ', _sla.svdvals(R_update))
-        #print('pinv_R_update@R_update: ', _np.round(pinv_R_update @ R_update, decimals=10))
-        #print('Norm of B: ', _np.linalg.norm(B))
-        #print('B: ', _np.round(B, decimals=10))
-        #print('D Eigenvalues: ', _np.linalg.eigvalsh(_np.eye(pinv_R_update.shape[0]) + B@(pinv_E_beta.T@pinv_E_beta)@B))
-        #print('orig_e_inv: ', orig_e_inv)
-        print('Minimum original eigenvalue: ', _np.min(orig_e))
-        #print('Beta: ', _np.round(beta, decimals=10))
-        #print('Condition Number B@(pinv_E_beta.T@pinv_E_beta)@B: ', _np.linalg.cond(B@(pinv_E_beta.T@pinv_E_beta)@B))
-        #print('Condition Number (pinv_E_beta.T@pinv_E_beta): ', _np.linalg.cond(pinv_E_beta.T@pinv_E_beta))
-        #print('Condition Number orig_e_inv^2: ', _np.linalg.cond(_np.diag(1/orig_e**2)))
-        
-        #raise err
-        
-  
-  
-    if cholesky_success:
-        pinv_E_beta_B_Dinv_chol= pinv_E_beta@B@Dinv_chol
-        
-        #Now construct the two matrices we need:  
-        #numpy einsum based approach for the upper left block:
-        upper_left_block_diag = _np.einsum('ij,ji->i', pinv_E_beta_B_Dinv_chol, pinv_E_beta_B_Dinv_chol.T) + _np.reshape(orig_e_inv, (len(orig_e), ))
-        
-        
-        #The lower right seems fast enough as it is for now, but we can try an einsum style direct diagonal
-        #calculation if need be.
-        lower_right_block= (gamma@(orig_e_inv*gamma.T))+ pinv_R_update.T@pinv_R_update - gamma@pinv_E_beta_B_Dinv_chol@pinv_E_beta_B_Dinv_chol.T@gamma.T
-    
-    else:
-        #Since the cholesky decomposition failed go ahead and use an alternative calculation pipeline.
-        print('Falling back w/o use of Cholesky.')
-        Dinv= _np.linalg.inv(_np.eye(pinv_R_update.shape[0]) + B@(pinv_E_beta.T@pinv_E_beta)@B)
-        pinv_E_beta_B= pinv_E_beta@B
-        
-        upper_left_block_diag = _np.einsum('ij,jk,ki->i', pinv_E_beta_B, Dinv, pinv_E_beta_B.T, optimize=True) + _np.reshape(orig_e_inv, (len(orig_e), ))
-        #The lower right seems fast enough as it is for now, but we can try an einsum style direct diagonal
-        #calculation if need be.
-        lower_right_block= (gamma@(orig_e_inv*gamma.T))+ pinv_R_update.T@pinv_R_update - gamma@pinv_E_beta_B@Dinv@pinv_E_beta_B.T@gamma.T
-    
-    
-    #the updated trace should just be the trace of these two matrices:
-    updated_trace= _np.sum(upper_left_block_diag) + _np.trace(lower_right_block)
-    
-    return updated_trace, updated_rank, True
->>>>>>> becc31c1
 
     
 #-------Modified Germ Selection Algorithm-------------------%
@@ -3496,11 +3302,7 @@
                             op_penalty=0, score_func='all', tol=1e-6, threshold=1e6,
                             check=False, force="singletons", pretest=True, mem_limit=None,
                             comm=None, profiler=None, verbosity=0, num_nongauge_params=None,
-<<<<<<< HEAD
-                            num_gauge_params= None, float_type= _np.cdouble, 
-=======
                             float_type= _np.cdouble, 
->>>>>>> becc31c1
                             mode="all-Jac", force_rank_increase=False,
                             save_cevd_cache_filename=None, load_cevd_cache_filename=None,
                             file_compression=False, evd_tol=1e-10):
@@ -3625,23 +3427,14 @@
     #assert(all([(mdl.num_params == Np) for mdl in model_list])), \
     #    "All models must have the same number of parameters!"
     
-<<<<<<< HEAD
-    if (num_nongauge_params is None) or (num_gauge_params is None):
-=======
     if (num_nongauge_params is None):
->>>>>>> becc31c1
         (_, numGaugeParams,
          numNonGaugeParams, _) = _get_model_params(model_list)
         if num_nongauge_params is not None:
             numGaugeParams = numGaugeParams + numNonGaugeParams - num_nongauge_params
             numNonGaugeParams = num_nongauge_params
-<<<<<<< HEAD
-    elif (num_nongauge_params is not None) and  (num_gauge_params is not None):
-        numGaugeParams = num_gauge_params
-=======
     elif (num_nongauge_params is not None):
         numGaugeParams =  Np - num_nongauge_params
->>>>>>> becc31c1
         numNonGaugeParams = num_nongauge_params
     
     printer.log('Number of gauge parameters: ' + str(numGaugeParams), 1) 
@@ -3759,11 +3552,7 @@
                 
     elif mode== "compactEVD":
         #implement a new caching scheme which takes advantage of the fact that the J^T J matrices are typically
-<<<<<<< HEAD
         #rather low-rank. Instead of caching the J^T J matrices for each germ we'll cache the compact EVD of these
-=======
-        #rather sparse. Instead of caching the J^T J matrices for each germ we'll cache the compact EVD of these
->>>>>>> becc31c1
         #and multiply the compact EVD components through each time we need one.
         
         if load_cevd_cache_filename is not None:
@@ -4070,11 +3859,7 @@
    
     if num_nongauge_params is None:
         if model is None:
-<<<<<<< HEAD
-            raise ValueError("Must provide either num_gauge_params or model!")
-=======
             raise ValueError("Must provide either num_nongauge_params or model!")
->>>>>>> becc31c1
         else:
             reduced_model = _remove_spam_vectors(model)
             num_nongauge_params = reduced_model.num_params - reduced_model.num_gauge_params
