"""
Defines the ExplicitOpModel class and supporting functionality.
"""
#***************************************************************************************************
# Copyright 2015, 2019, 2025 National Technology & Engineering Solutions of Sandia, LLC (NTESS).
# Under the terms of Contract DE-NA0003525 with NTESS, the U.S. Government retains certain rights
# in this software.
# Licensed under the Apache License, Version 2.0 (the "License"); you may not use this file except
# in compliance with the License.  You may obtain a copy of the License at
# http://www.apache.org/licenses/LICENSE-2.0 or in the LICENSE file in the root pyGSTi directory.
#***************************************************************************************************

import collections as _collections
import itertools as _itertools
import uuid as _uuid
import warnings as _warnings

import numpy as _np
import scipy as _scipy

from pygsti.models import explicitcalc as _explicitcalc
from pygsti.models import model as _mdl, gaugegroup as _gg
from pygsti.models.memberdict import OrderedMemberDict as _OrderedMemberDict
from pygsti.models.layerrules import LayerRules as _LayerRules
from pygsti.models.modelparaminterposer import ModelParamsInterposer as _ModelParamsInterposer
from pygsti.models.gaugegroup import GaugeGroup as _GaugeGroup
from pygsti.forwardsims.forwardsim import ForwardSimulator as _FSim
from pygsti.forwardsims import matrixforwardsim as _matrixfwdsim
from pygsti.modelmembers import instruments as _instrument
from pygsti.modelmembers import operations as _op
from pygsti.modelmembers import povms as _povm
from pygsti.modelmembers import states as _state
from pygsti.modelmembers.modelmembergraph import ModelMemberGraph as _MMGraph
from pygsti.modelmembers.operations import opfactory as _opfactory
from pygsti.baseobjs.basis import Basis as _Basis
from pygsti.baseobjs.basis import BuiltinBasis as _BuiltinBasis, DirectSumBasis as _DirectSumBasis
from pygsti.baseobjs.label import Label as _Label, CircuitLabel as _CircuitLabel
from pygsti.baseobjs import statespace as _statespace
from pygsti.tools import basistools as _bt
from pygsti.tools import jamiolkowski as _jt
from pygsti.tools import matrixtools as _mt
from pygsti.tools import optools as _ot
from pygsti.tools import fogitools as _fogit
from pygsti.tools import slicetools as _slct
from pygsti.tools import listtools as _lt
from pygsti.tools.legacytools import deprecate as _deprecated_fn


class ExplicitOpModel(_mdl.OpModel):
    """
    Encapsulates a set of gate, state preparation, and POVM effect operations.

    An ExplictOpModel stores a set of labeled LinearOperator objects and
    provides dictionary-like access to their matrices.  State preparation
    and POVM effect operations are represented as column vectors.

    Parameters
    ----------
    state_space : StateSpace
        The state space for this model.

    basis : {"pp","gm","qt","std","sv"} or Basis, optional
        The basis used for the state space by dense superoperator representations.

    default_param : {"full", "TP", "CPTP", etc.}, optional
        Specifies the default gate and SPAM vector parameterization type.
        Can be any value allowed by :meth:`set_all_parameterizations`,
        which also gives a description of each parameterization type.

    prep_prefix: string, optional
        Key prefixe for state preparations, allowing the model to determing what
        type of object a key corresponds to.

    effect_prefix : string, optional
        Key prefix for POVM effects, allowing the model to determing what
        type of object a key corresponds to.

    gate_prefix : string, optional
        Key prefix for gates, allowing the model to determing what
        type of object a key corresponds to.

    povm_prefix : string, optional
        Key prefix for POVMs, allowing the model to determing what
        type of object a key corresponds to.

    instrument_prefix : string, optional
        Key prefix for instruments, allowing the model to determing what
        type of object a key corresponds to.

    simulator : ForwardSimulator or {"auto", "matrix", "map"}
        The circuit simulator used to compute any
        requested probabilities, e.g. from :meth:`probs` or
        :meth:`bulk_probs`.  The default value of `"auto"` automatically
        selects the simulation type, and is usually what you want. Other
        special allowed values are:

        - "matrix" : op_matrix-op_matrix products are computed and
          cached to get composite gates which can then quickly simulate
          a circuit for any preparation and outcome.  High memory demand;
          best for a small number of (1 or 2) qubits.
        - "map" : op_matrix-state_vector products are repeatedly computed
          to simulate circuits.  Slower for a small number of qubits, but
          faster and more memory efficient for higher numbers of qubits (3+).

    evotype : Evotype or str, optional
        The evolution type of this model, describing how states are
        represented.  The special value `"default"` is equivalent
        to specifying the value of `pygsti.evotypes.Evotype.default_evotype`.
    """

    #Whether access to gates & spam vecs via Model indexing is allowed
    _strict = False

    def __init__(self, state_space, basis="pp", default_gate_type="full",
                 default_prep_type="auto", default_povm_type="auto",
                 default_instrument_type="auto", prep_prefix="rho", effect_prefix="E",
                 gate_prefix="G", povm_prefix="M", instrument_prefix="I",
                 simulator="auto", evotype="default"):
        #More options now (TODO enumerate?)
        #assert(default_param in ('full','TP','CPTP','H+S','S','static',
        #                         'H+S terms','clifford','H+S clifford terms'))
        def flagfn(typ): return {'auto_embed': True, 'match_parent_statespace': True,
                                 'match_parent_evotype': True, 'cast_to_type': typ}

        if default_prep_type == "auto":
            default_prep_type = _state.state_type_from_op_type(default_gate_type)
        if default_povm_type == "auto":
            default_povm_type = _povm.povm_type_from_op_type(default_gate_type)
        if default_instrument_type == "auto":
            default_instrument_type = _instrument.instrument_type_from_op_type(default_gate_type)

        self.preps = _OrderedMemberDict(self, default_prep_type, prep_prefix, flagfn("state"))
        self.povms = _OrderedMemberDict(self, default_povm_type, povm_prefix, flagfn("povm"))
        self.operations = _OrderedMemberDict(self, default_gate_type, gate_prefix, flagfn("operation"))
        self.instruments = _OrderedMemberDict(self, default_instrument_type, instrument_prefix, flagfn("instrument"))
        self.factories = _OrderedMemberDict(self, default_gate_type, gate_prefix, flagfn("factory"))
        self.effects_prefix = effect_prefix
        self._default_gauge_group = None

        super(ExplicitOpModel, self).__init__(state_space, basis, evotype, ExplicitLayerRules(), simulator)

    @property
    def _primitive_prep_label_dict(self):
        return self.preps

    @property
    def _primitive_povm_label_dict(self):
        return self.povms

    @property
    def _primitive_op_label_dict(self):
        # don't include 'implied' ops as primitive ops -- FUTURE - maybe should include empty layer ([])?
        return _collections.OrderedDict([(k, None) for k in self.operations
                                         if not (k.name.startswith('{') and k.name.endswith('}'))])

    @property
    def _primitive_instrument_label_dict(self):
        return self.instruments

    #Functions required for base class functionality

    def _iter_parameterized_objs(self):
        for lbl, obj in _itertools.chain(self.preps.items(),
                                         self.povms.items(),
                                         self.operations.items(),
                                         self.instruments.items(),
                                         self.factories.items()):
            yield (lbl, obj)

    def _excalc(self):
        """ Create & return a special explicit-model calculator for this model """

        self._clean_paramvec()  # ensures paramvec is rebuild if needed
        simplified_effects = _collections.OrderedDict()
        for povm_lbl, povm in self.povms.items():
            for k, e in povm.simplify_effects(povm_lbl).items():
                simplified_effects[k] = e

        simplified_ops = _collections.OrderedDict()
        for k, g in self.operations.items(): simplified_ops[k] = g
        for inst_lbl, inst in self.instruments.items():
            for k, g in inst.simplify_operations(inst_lbl).items():
                simplified_ops[k] = g
        simplified_preps = self.preps

        return _explicitcalc.ExplicitOpModelCalc(self.state_space.dim, simplified_preps, simplified_ops,
                                                 simplified_effects, self.num_params, self._param_interposer)

    #Unneeded - just use string processing & rely on effect labels *not* having underscores in them
    #def simplify_spamtuple_to_outcome_label(self, simplified_spamTuple):
    #    #TODO: make this more efficient (prep lbl isn't even used!)
    #    for prep_lbl in self.preps:
    #        for povm_lbl in self.povms:
    #            for elbl in self.povms[povm_lbl]:
    #                if simplified_spamTuple == (prep_lbl, povm_lbl + "_" + elbl):
    #                    return (elbl,) # outcome "label" (a tuple)
    #    raise ValueError("No outcome label found for simplified spam_tuple: ", simplified_spamTuple)

    def _embed_operation(self, op_target_labels, op_val, force=False):
        """
        Called by OrderedMemberDict._auto_embed to create an embedded-gate
        object that embeds `op_val` into the sub-space of
        `self.state_space` given by `op_target_labels`.

        Parameters
        ----------
        op_target_labels : list
            A list of `op_val`'s target state space labels.

        op_val : LinearOperator
            The gate object to embed.  Note this should be a legitimate
            LinearOperator-derived object and not just a numpy array.

        force : bool, optional
            Always wrap with an embedded LinearOperator, even if the
            dimension of `op_val` is the full model dimension.

        Returns
        -------
        LinearOperator
            A gate of the full model dimension.
        """
        if self.state_space is None:
            raise ValueError("Must set model state space before adding auto-embedded gates.")

        if op_val.state_space == self.state_space and not force:
            return op_val  # if gate operates on full dimension, no need to embed.

        return _op.EmbeddedOp(self.state_space, op_target_labels, op_val)

    @property
    def default_gauge_group(self):
        """
        Gets the default gauge group for performing gauge transformations on this Model.

        Returns
        -------
        GaugeGroup
        """
        return self._default_gauge_group

    @default_gauge_group.setter
    def default_gauge_group(self, value):
        """
        The default gauge group.
        """
        self._default_gauge_group = value

    @property
    def prep(self):
        """
        The unique state preparation in this model, if one exists.

        If not, a ValueError is raised.

        Returns
        -------
        State
        """
        if len(self.preps) != 1:
            raise ValueError("'.prep' can only be used on models"
                             " with a *single* state prep.  This Model has"
                             " %d state preps!" % len(self.preps))
        return list(self.preps.values())[0]

    @property
    def effects(self):
        """
        The effect vectors from the unique POVM in this model, if one exists.

        If not, a ValueError is raised.

        Returns
        -------
        list of POVMEffects
        """
        if len(self.povms) != 1:
            raise ValueError("'.effects' can only be used on models"
                             " with a *single* POVM.  This Model has"
                             " %d POVMS!" % len(self.povms))
        return list(self.povms.values())[0]

    def __setitem__(self, label, value):
        """
        Set an operator, state, or POVM associated with a given label.

        Parameters
        ----------
        label : string
            the gate or SPAM vector label.

        value : numpy array or LinearOperator or State or POVM
            a operation matrix, state vector, or POVM, which must have the
            appropriate state space for the Model and appropriate type
            given the prefix of the label.
        """
        if ExplicitOpModel._strict:
            raise KeyError("Strict-mode: invalid key %s" % repr(label))

        if not isinstance(label, _Label): label = _Label(label)

        if label == _Label(()):  # special case
            self.operations[label] = value
        elif label.has_prefix(self.preps._prefix):
            self.preps[label] = value
        elif label.has_prefix(self.povms._prefix):
            self.povms[label] = value
        elif label.has_prefix(self.operations._prefix):
            self.operations[label] = value
        elif label.has_prefix(self.instruments._prefix, typ="any"):
            self.instruments[label] = value
        else:
            raise KeyError("Key %s has an invalid prefix" % label)

    def __getitem__(self, label):
        """
        Get an operation, state, or POVM associated with a given label.

        Parameters
        ----------
        label : string
            the gate, state vector, or POVM label.
        """
        if ExplicitOpModel._strict:
            raise KeyError("Strict-mode: invalid key %s" % label)

        if not isinstance(label, _Label): label = _Label(label)

        if label == _Label(()):  # special case
            return self.operations[label]
        elif label.has_prefix(self.preps._prefix):
            return self.preps[label]
        elif label.has_prefix(self.povms._prefix):
            return self.povms[label]
        elif label.has_prefix(self.operations._prefix):
            return self.operations[label]
        elif label.has_prefix(self.instruments._prefix, typ="any"):
            return self.instruments[label]
        else:
            raise KeyError("Key %s has an invalid prefix" % label)

    def convert_members_inplace(self, to_type, categories_to_convert='all', labels_to_convert='all',
                                ideal_model=None, flatten_structure=False, set_default_gauge_group=False, cptp_truncation_tol= 1e-7, spam_cp_penalty = 1e-7):
        """
        TODO: docstring -- like set_all_parameterizations but doesn't set default gauge group by default
        """
        if isinstance(categories_to_convert, str): categories_to_convert = (categories_to_convert,)
        if any([c in categories_to_convert for c in ('all', 'ops', 'operations')]):
            for lbl, gate in self.operations.items():
                if labels_to_convert == 'all' or lbl in labels_to_convert:
                    ideal = ideal_model.operations.get(lbl, None) if (ideal_model is not None) else None
                    self.operations[lbl] = _op.convert(gate, to_type, self.basis, ideal, flatten_structure, cptp_truncation_tol)
        if any([c in categories_to_convert for c in ('all', 'instruments')]):
            for lbl, inst in self.instruments.items():
                if labels_to_convert == 'all' or lbl in labels_to_convert:
                    ideal = ideal_model.instruments.get(lbl, None) if (ideal_model is not None) else None
                    self.instruments[lbl] = _instrument.convert(inst, to_type, self.basis, ideal, flatten_structure)
        if any([c in categories_to_convert for c in ('all', 'preps')]):
            for lbl, prep in self.preps.items():
                if labels_to_convert == 'all' or lbl in labels_to_convert:
                    ideal = ideal_model.preps.get(lbl, None) if (ideal_model is not None) else None
                    self.preps[lbl] = _state.convert(prep, to_type, self.basis, spam_cp_penalty, ideal, flatten_structure)
        if any([c in categories_to_convert for c in ('all', 'povms')]):
            for lbl, povm in self.povms.items():
                if labels_to_convert == 'all' or lbl in labels_to_convert:
                    ideal = ideal_model.povms.get(lbl, None) if (ideal_model is not None) else None
                    self.povms[lbl] = _povm.convert(povm, to_type, self.basis, spam_cp_penalty, ideal, flatten_structure)

        self._clean_paramvec()  # param indices were probabaly updated
        if set_default_gauge_group:
            self.set_default_gauge_group_for_member_type(to_type)

    def set_default_gauge_group_for_member_type(self, member_type):
        """ TODO: docstring """
        if member_type == 'full':
            self.default_gauge_group = _gg.FullGaugeGroup(self.state_space, self.basis, self.evotype)
        elif member_type in ['full TP', 'TP']:  # TODO: get from verbose_conversion dictionary of modelmembers?
            self.default_gauge_group = _gg.TPGaugeGroup(self.state_space, self.basis, self.evotype)
        elif member_type == 'CPTP':
            self.default_gauge_group = _gg.UnitaryGaugeGroup(self.state_space, self.basis, self.evotype)
        else:  # typ in ('static','H+S','S', 'H+S terms', ...)
            self.default_gauge_group = _gg.TrivialGaugeGroup(self.state_space)

    def set_all_parameterizations(self, gate_type, prep_type="auto", povm_type="auto",
                                  instrument_type="auto", ideal_model=None, cptp_truncation_tol = 1e-6, spam_cp_penalty = 1e-7):
        """
        Convert all gates, states, and POVMs to a specific parameterization type.

        Parameters
        ----------
        parameterization_type : string
            The gate, state, and POVM parameterization type.  Allowed
            values are (where '*' means " terms" and " clifford terms"
            evolution-type suffixes are allowed):

            - "full" : each gate / state / POVM effect element is an independent parameter
            - "TP" : Trace-Preserving gates and state preps
            - "static" : no parameters
            - "static unitary" : no parameters; convert superops to unitaries
            - "clifford" : no parameters; convert unitaries to Clifford symplecitics.
            - "GLND*" : General unconstrained Lindbladian
            - "CPTP*" : Completely-Positive-Trace-Preserving
            - "H+S+A*" : Hamiltoian, Pauli-Stochastic, and Affine errors
            - "H+S*" : Hamiltonian and Pauli-Stochastic errors
            - "S+A*" : Pauli-Stochastic and Affine errors
            - "S*" : Pauli-Stochastic errors
            - "H+D+A*" : Hamiltoian, Depolarization, and Affine errors
            - "H+D*" : Hamiltonian and Depolarization errors
            - "D+A*" : Depolarization and Affine errors
            - "D*" : Depolarization errors
            - Any of the above with "S" replaced with "s" or "D" replaced with
              "d". This removes the CPTP constraint on the gates and SPAM
              operations (and as such is seldom used).

        ideal_model : Model, optional
            This may specify an ideal model of unitary gates and pure state vectors
            to be used as the *ideal* operation of each gate/SPAM operation, which
            is particularly useful as target for CPTP-based conversions.
            
        cptp_truncation_tol : float, optional (default 1e-6)
            Tolerance used for conversion to CPTP parameterizations. When converting to
            CPTP models negative eigenvalues of the choi matrix representation of a superoperator
            are truncated, which can result in a change in the PTM for that operator. This tolerance
            indicates the maximum amount of truncation induced deviation from the original operations
            (measured by frobenius distance) we're willing to accept without marking the conversion
            as failed.
        spam_cp_penalty : float, optional (default .5)
            Converting SPAM operations to an error generator representation may 
            introduce trivial gauge degrees of freedom. These gauge degrees of freedom 
            are called trivial because they quite literally do not change the dense representation 
            (i.e. Hilbert-Schmidt vectors) at all. Despite being trivial, error generators along 
            this trivial gauge orbit may be non-CP, so this cptp penalty is used to favor channels 
            within this gauge orbit which are CPTP.

        Returns
        -------
        None
        """
        typ = gate_type

        # Set ideal model to static when used as targets (specifically needed for CPTP prep/povms)
        static_model = None
        if ideal_model is not None:
            static_model = ideal_model.copy()
            static_model.set_all_parameterizations('static')

        rtyp = _state.state_type_from_op_type(gate_type) if prep_type == "auto" else prep_type
        povmtyp = _povm.povm_type_from_op_type(gate_type) if povm_type == "auto" else povm_type
        ityp = _instrument.instrument_type_from_op_type(gate_type) if instrument_type == "auto" else instrument_type

        try:
            self.convert_members_inplace(typ, 'operations', 'all', flatten_structure=True, ideal_model=static_model, cptp_truncation_tol = cptp_truncation_tol)
            self.convert_members_inplace(ityp, 'instruments', 'all', flatten_structure=True, ideal_model=static_model, cptp_truncation_tol = cptp_truncation_tol)
            self.convert_members_inplace(rtyp, 'preps', 'all', flatten_structure=True, ideal_model=static_model, cptp_truncation_tol = cptp_truncation_tol, spam_cp_penalty = spam_cp_penalty)
            self.convert_members_inplace(povmtyp, 'povms', 'all', flatten_structure=True, ideal_model=static_model, cptp_truncation_tol = cptp_truncation_tol, spam_cp_penalty = spam_cp_penalty)
        except ValueError as e:
            raise ValueError("Failed to convert members. If converting to CPTP-based models, " +
                "try providing an ideal_model to avoid possible branch cuts.") from e
        
        self.set_default_gauge_group_for_member_type(typ)

    def __setstate__(self, state_dict):

        if "gates" in state_dict:
            #Unpickling an OLD-version Model (or GateSet)
            _warnings.warn("Unpickling deprecated-format ExplicitOpModel (GateSet).  Please re-save/pickle asap.")
            self.operations = state_dict['gates']
            self.state_space = state_dict['stateSpaceLabels']
            self._paramlbls = None
            del state_dict['gates']
            del state_dict['_autogator']
            del state_dict['auto_idle_gatename']
            del state_dict['stateSpaceLabels']

        if "effects" in state_dict:
            raise ValueError(("This model (GateSet) object is too old to unpickle - "
                              "try using pyGSTi v0.9.6 to upgrade it to a version "
                              "that this version can upgrade to the current version."))

        #Backward compatibility:
        if 'basis' in state_dict:
            state_dict['_basis'] = state_dict['basis']; del state_dict['basis']
        if 'state_space_labels' in state_dict:
            state_dict['state_space'] = state_dict['state_space_labels']; del state_dict['state_space_labels']
        if 'factories' not in state_dict:
            ops = state_dict['operations']
            state_dict['factories'] = _OrderedMemberDict(self, ops.default_param, ops._prefix, ops.flags)

        super().__setstate__(state_dict)  # ~ self.__dict__.update(state_dict)

        if 'uuid' not in state_dict:
            self.uuid = _uuid.uuid4()  # create a new uuid

        #Additionally, must re-connect this model as the parent
        # of relevant OrderedDict-derived classes, which *don't*
        # preserve this information upon pickling so as to avoid
        # circular pickling...
        self.preps.parent = self
        self.povms.parent = self
        #self.effects.parent = self
        self.operations.parent = self
        self.instruments.parent = self
        self.factories.parent = self
        for o in self.preps.values(): o.relink_parent(self)
        for o in self.povms.values(): o.relink_parent(self)
        #for o in self.effects.values(): o.relink_parent(self)
        for o in self.operations.values(): o.relink_parent(self)
        for o in self.instruments.values(): o.relink_parent(self)
        for o in self.factories.values(): o.relink_parent(self)

    @property
    def num_elements(self):
        """
        Return the number of total operation matrix and spam vector elements in this model.

        This is in general different from the number of *parameters* in the
        model, which are the number of free variables used to generate all of
        the matrix and vector *elements*.

        Returns
        -------
        int
            the number of model elements.
        """
        rhoSize = [rho.hilbert_schmidt_size for rho in self.preps.values()]
        povmSize = [povm.num_elements for povm in self.povms.values()]
        opSize = [gate.hilbert_schmidt_size for gate in self.operations.values()]
        instSize = [i.num_elements for i in self.instruments.values()]
        #Don't count self.factories?
        return sum(rhoSize) + sum(povmSize) + sum(opSize) + sum(instSize)

    @property
    def num_nongauge_params(self):
        """
        Return the number of non-gauge parameters in this model.

        Returns
        -------
        int
            the number of non-gauge model parameters.
        """
        return self.num_params - self.num_gauge_params

    @property
    def num_gauge_params(self):
        """
        Return the number of gauge parameters in this model.

        Returns
        -------
        int
            the number of gauge model parameters.
        """
        #Note maybe we need some way for some evotypes to punt here? (and just return 0?)
        if self.num_params == 0:
            return 0  # save the trouble of getting gauge params when there are no params to begin with
        dPG = self._excalc()._buildup_dpg()
        gaugeDirs = _mt.nullspace_qr(dPG)  # cols are gauge directions
        if gaugeDirs.size == 0:  # if there are *no* gauge directions
            return 0  # calling matrix_rank on a length-0 array => error
        return _np.linalg.matrix_rank(gaugeDirs[0:self.num_params, :])

    def deriv_wrt_params(self):
        """
        The element-wise derivative of all this models' operations.

        Constructs a matrix whose columns are the vectorized derivatives of all
        the model's raw matrix and vector *elements* (placed in a vector)
        with respect to each single model parameter.

        Thus, each column has length equal to the number of elements in the
        model, and there are num_params() columns.  In the case of a "fully
        parameterized model" (i.e. all operation matrices and SPAM vectors are
        fully parameterized) then the resulting matrix will be the (square)
        identity matrix.

        Returns
        -------
        numpy array
            2D array of derivatives.
        """
        return self._excalc().deriv_wrt_params()

    def compute_nongauge_and_gauge_spaces(self, item_weights=None, non_gauge_mix_mx=None):
        """
        TODO: docstring
        """
        return self._excalc().nongauge_and_gauge_spaces(item_weights, non_gauge_mix_mx)

    def compute_nongauge_projector(self, item_weights=None, non_gauge_mix_mx=None):
        """
        Construct a projector onto the non-gauge parameter space.

        Useful for isolating the gauge degrees of freedom from the non-gauge
        degrees of freedom.

        Parameters
        ----------
        item_weights : dict, optional
            Dictionary of weighting factors for individual gates and spam operators.
            Keys can be gate, state preparation, POVM effect, spam labels, or the
            special strings "gates" or "spam" whic represent the entire set of gate
            or SPAM operators, respectively.  Values are floating point numbers.
            These weights define the metric used to compute the non-gauge space,
            *orthogonal* the gauge space, that is projected onto.

        non_gauge_mix_mx : numpy array, optional
            An array of shape (n_non_gauge_params,n_gauge_params) specifying how to
            mix the non-gauge degrees of freedom into the gauge degrees of
            freedom that are projected out by the returned object.  This argument
            essentially sets the off-diagonal block of the metric used for
            orthogonality in the "gauge + non-gauge" space.  It is for advanced
            usage and typically left as None (the default).

        Returns
        -------
        numpy array
           The projection operator as a N x N matrix, where N is the number
           of parameters (obtained via num_params()).  This projector acts on
           parameter-space, and has rank equal to the number of non-gauge
           degrees of freedom.
        """
        return self._excalc().nongauge_projector(item_weights, non_gauge_mix_mx)

    def transform_inplace(self, s):
        """
        Gauge transform this model.

        Update each of the operation matrices G in this model with inv(s) * G * s,
        each rhoVec with inv(s) * rhoVec, and each EVec with EVec * s

        Parameters
        ----------
        s : GaugeGroupElement
            A gauge group element which specifies the "s" matrix
            (and it's inverse) used in the above similarity transform.

        Returns
        -------
        None
        """
        for rhoVec in self.preps.values():
            rhoVec.transform_inplace(s)

        for povm in self.povms.values():
            povm.transform_inplace(s)

        for opObj in self.operations.values():
            opObj.transform_inplace(s)

        for instrument in self.instruments.values():
            instrument.transform_inplace(s)

        for factory in self.factories.values():
            factory.transform_inplace(s)

        self._clean_paramvec()  # transform may leave dirty members

    def frobeniusdist(self, other_model, transform_mx=None,
                      item_weights=None, normalize=True):
        """
        Compute the weighted frobenius norm of the difference between this model and other_model.

        Differences in each corresponding gate matrix and spam vector element
        are squared, weighted (using `item_weights` as applicable), then summed.
        The value returned is the square root of this sum, or the square root of
        this sum divided by the number of summands if normalize == True.

        Parameters
        ----------
        other_model : Model
            the other model to difference against.

        transform_mx : numpy array, optional
            if not None, transform this model by
            G => inv(transform_mx) * G * transform_mx, for each operation matrix G
            (and similar for rho and E vectors) before taking the difference.
            This transformation is applied only for the difference and does
            not alter the values stored in this model.

        item_weights : dict, optional
            Dictionary of weighting factors for individual gates and spam
            operators. Weights are applied multiplicatively to the squared
            differences, i.e., (*before* the final square root is taken).  Keys
            can be gate, state preparation, POVM effect, or spam labels, as well
            as the two special labels `"gates"` and `"spam"` which apply to all
            of the gate or SPAM elements, respectively (but are overridden by
            specific element values).  Values are floating point numbers.
            By default, all weights are 1.0.

        normalize : bool, optional
            if True (the default), the sum of weighted squared-differences
            is divided by the weighted number of differences before the
            final square root is taken.  If False, the division is not performed.

        Returns
        -------
        float
        """
        return self._excalc().frobeniusdist(other_model._excalc(), transform_mx,
                                            item_weights, normalize)

    def residuals(self, other_model, transform_mx=None, item_weights=None):
        """
        Compute the weighted residuals between two models.

        Residuals are the differences in corresponding operation matrix and spam
        vector elements.

        Parameters
        ----------
        other_model : Model
            the other model to difference against.

        transform_mx : numpy array, optional
            if not None, transform this model by
            G => inv(transform_mx) * G * transform_mx, for each operation matrix G
            (and similar for rho and E vectors) before taking the difference.
            This transformation is applied only for the difference and does
            not alter the values stored in this model.

        item_weights : dict, optional
            Dictionary of weighting factors for individual gates and spam
            operators. Weights applied such that they act multiplicatively on
            the *squared* differences, so that the residuals themselves are
            scaled by the square roots of these weights.  Keys can be gate, state
            preparation, POVM effect, or spam labels, as well as the two special
            labels `"gates"` and `"spam"` which apply to all of the gate or SPAM
            elements, respectively (but are overridden by specific element
            values).  Values are floating point numbers.  By default, all weights
            are 1.0.

        Returns
        -------
        residuals : numpy.ndarray
            A 1D array of residuals (differences w.r.t. other)
        nSummands : int
            The (weighted) number of elements accounted for by the residuals.
        """
        return self._excalc().residuals(other_model._excalc(), transform_mx, item_weights)

    def jtracedist(self, other_model, transform_mx=None, include_spam=True):
        """
        Compute the Jamiolkowski trace distance between this model and `other_model`.

        This is defined as the maximum of the trace distances between each
        corresponding gate, including spam gates.

        Parameters
        ----------
        other_model : Model
            the other model to difference against.

        transform_mx : numpy array, optional
            if not None, transform this model by
            G => inv(transform_mx) * G * transform_mx, for each operation matrix G
            (and similar for rho and E vectors) before taking the difference.
            This transformation is applied only for the difference and does
            not alter the values stored in this model.

        include_spam : bool, optional
            Whether to add to the max-trace-distance the frobenius distances
            between corresponding SPAM operations.

        Returns
        -------
        float
        """
        return self._excalc().jtracedist(other_model._excalc(), transform_mx, include_spam)

    def diamonddist(self, other_model, transform_mx=None, include_spam=True):
        """
        Compute the diamond-norm distance between this model and `other_model`.

        This is defined as the maximum of the diamond-norm distances between each
        corresponding gate, including spam gates.

        Parameters
        ----------
        other_model : Model
            the other model to difference against.

        transform_mx : numpy array, optional
            if not None, transform this model by
            G => inv(transform_mx) * G * transform_mx, for each operation matrix G
            (and similar for rho and E vectors) before taking the difference.
            This transformation is applied only for the difference and does
            not alter the values stored in this model.

        include_spam : bool, optional
            Whether to add to the max-diamond-distance the frobenius distances
            between corresponding SPAM operations.

        Returns
        -------
        float
        """
        return self._excalc().diamonddist(other_model._excalc(), transform_mx, include_spam)

    def _tpdist(self):
        """
        Compute the "distance" between this model and the space of trace-preserving (TP) maps.

        This is defined as the square root of the sum-of-squared deviations
        among the first row of all operation matrices and the first element of
        all state preparations.

        Returns
        -------
        float
        """
        penalty = 0.0
        for operationMx in list(self.operations.values()):
            penalty += abs(operationMx[0, 0] - 1.0)**2
            for k in range(1, operationMx.shape[1]):
                penalty += abs(operationMx[0, k])**2

        op_dim = self.state_space.dim
        firstEl = 1.0 / op_dim**0.25
        for rhoVec in list(self.preps.values()):
            penalty += abs(rhoVec[0, 0] - firstEl)**2

        return _np.sqrt(penalty)

    def strdiff(self, other_model, metric='frobenius'):
        """
        Return a string describing the distances between this model and `other_model`.

        The returned string displays differences between each corresponding gate,
        state prep, and POVM effect.

        Parameters
        ----------
        other_model : Model
            the other model to difference against.

        metric : {'frobenius', 'infidelity', 'diamond'}
            Which distance metric to use.

        Returns
        -------
        str
        """

        if metric == 'frobenius':
            def dist(a, b): return _np.linalg.norm(a - b)
            def vecdist(a, b): return _np.linalg.norm(a - b)
        elif metric == 'infidelity':
            def dist(a, b): return _ot.entanglement_infidelity(a, b, self.basis)
            def vecdist(a, b): return _np.linalg.norm(a - b)
        elif metric == 'diamond':
            def dist(a, b): return 0.5 * _ot.diamondist(a, b, self.basis)
            def vecdist(a, b): return _np.linalg.norm(a - b)
        else:
            raise ValueError("Invalid `metric` argument: %s" % metric)

        on_space = 'HilbertSchmidt'
        s = "Model Difference:\n"
        s += " Preps:\n"
        for lbl in self.preps:
            s += "  %s = %g\n" % \
                (str(lbl), vecdist(self.preps[lbl].to_dense(on_space), other_model.preps[lbl].to_dense(on_space)))

        s += " POVMs:\n"
        for povm_lbl, povm in self.povms.items():
            s += "  %s: " % str(povm_lbl)
            for lbl in povm:
                s += "    %s = %g\n" % \
                     (lbl, vecdist(povm[lbl].to_dense(on_space), other_model.povms[povm_lbl][lbl].to_dense(on_space)))

        s += " Gates:\n"
        for lbl in self.operations:
            s += "  %s = %g\n" % \
                (str(lbl), dist(self.operations[lbl].to_dense(on_space),
                                other_model.operations[lbl].to_dense(on_space)))

        if len(self.instruments) > 0:
            s += " Instruments:\n"
            for inst_lbl, inst in self.instruments.items():
                s += "  %s: " % str(inst_lbl)
                for lbl in inst:
                    s += "    %s = %g\n" % (str(lbl), dist(
                        inst[lbl].to_dense(on_space), other_model.instruments[inst_lbl][lbl].to_dense(on_space)))

        #Note: no way to different factories easily

        return s

    def _init_copy(self, copy_into, memo):
        """
        Copies any "tricky" member of this model into `copy_into`, before
        deep copying everything else within a .copy() operation.
        """

        # Copy special base class members first
        super(ExplicitOpModel, self)._init_copy(copy_into, memo)

        # Copy our "tricky" members
        copy_into.preps = self.preps.copy(copy_into, memo)
        copy_into.povms = self.povms.copy(copy_into, memo)
        copy_into.operations = self.operations.copy(copy_into, memo)
        copy_into.instruments = self.instruments.copy(copy_into, memo)
        copy_into.factories = self.factories.copy(copy_into, memo)
        copy_into._default_gauge_group = self._default_gauge_group  # Note: SHALLOW copy

    def __str__(self):
        s = ""
        for lbl, vec in self.preps.items():
            s += "%s = " % str(lbl) + str(vec) + "\n"
        s += "\n"
        for lbl, povm in self.povms.items():
            s += "%s = " % str(lbl) + str(povm) + "\n"
        s += "\n"
        for lbl, gate in self.operations.items():
            s += "%s = \n" % str(lbl) + str(gate) + "\n\n"
        for lbl, inst in self.instruments.items():
            s += "%s = " % str(lbl) + str(inst) + "\n"
        for lbl, factory in self.factories.items():
            s += "%s = (factory)" % lbl + '\n'
        s += "\n"

        return s

    def all_objects(self):
        """
        Iterate over all of the (label, operator object) entities in this model.

        This iterator runs over all state preparations, POVMS, operations,
        and instruments.
        """
        for lbl, obj in _itertools.chain(self.preps.items(),
                                         self.povms.items(),
                                         self.operations.items(),
                                         self.instruments.items(),
                                         self.factories.items()):
            yield (lbl, obj)

#TODO: how to handle these given possibility of different parameterizations...
#  -- maybe only allow these methods to be called when using a "full" parameterization?
#  -- or perhaps better to *move* them to the parameterization class
    def depolarize(self, op_noise=None, spam_noise=None, max_op_noise=None,
                   max_spam_noise=None, seed=None):
        """
        Apply depolarization uniformly or randomly to this model's gate and/or SPAM elements.

        The result is returned without modifying the original (this) model.  You
        must specify either `op_noise` or `max_op_noise` (for the amount of gate
        depolarization), and either `spam_noise` or `max_spam_noise` (for spam
        depolarization).

        Parameters
        ----------
        op_noise : float, optional
            apply depolarizing noise of strength ``1-op_noise`` to all gates in
             the model. (Multiplies each assumed-Pauli-basis operation matrix by the
             diagonal matrix with ``(1.0-op_noise)`` along all the diagonal
             elements except the first (the identity).

        spam_noise : float, optional
            apply depolarizing noise of strength ``1-spam_noise`` to all SPAM
            opeations (state and POVM effects) in the model. (Multiplies the
            non-identity part of each assumed-Pauli-basis state preparation
            vector and measurement vector by ``(1.0-spam_noise)``).

        max_op_noise : float, optional
            specified instead of `op_noise`; apply a random depolarization
            with maximum strength ``1-max_op_noise`` to each gate in the
            model.

        max_spam_noise : float, optional
            specified instead of `spam_noise`; apply a random depolarization
            with maximum strength ``1-max_spam_noise`` to each state preparation
            and POVM in the model.

        seed : int, optional
            if not ``None``, seed numpy's random number generator with this value
            before generating random depolarizations.

        Returns
        -------
        Model
            the depolarized Model
        """
        newModel = self.copy()  # start by just copying the current model
        rndm = _np.random.RandomState(seed)

        if max_op_noise is not None:
            if op_noise is not None:
                raise ValueError("Must specify at most one of 'op_noise' and 'max_op_noise' NOT both")

            #Apply random depolarization to each gate
            r = max_op_noise * rndm.random_sample(len(self.operations))
            for i, label in enumerate(self.operations):
                newModel.operations[label].depolarize(r[i])
            r = max_op_noise * rndm.random_sample(len(self.instruments))
            for i, label in enumerate(self.instruments):
                newModel.instruments[label].depolarize(r[i])
            r = max_op_noise * rndm.random_sample(len(self.factories))
            for i, label in enumerate(self.factories):
                newModel.factories[label].depolarize(r[i])

        elif op_noise is not None:
            #Apply the same depolarization to each gate
            for label in self.operations:
                newModel.operations[label].depolarize(op_noise)
            for label in self.instruments:
                newModel.instruments[label].depolarize(op_noise)
            for label in self.factories:
                newModel.factories[label].depolarize(op_noise)

        if max_spam_noise is not None:
            if spam_noise is not None:
                raise ValueError("Must specify at most  one of 'noise' and 'max_noise' NOT both")

            #Apply random depolarization to each rho and E vector
            r = max_spam_noise * rndm.random_sample(len(self.preps))
            for (i, lbl) in enumerate(self.preps):
                newModel.preps[lbl].depolarize(r[i])
            r = max_spam_noise * rndm.random_sample(len(self.povms))
            for label in self.povms:
                newModel.povms[label].depolarize(r[i])

        elif spam_noise is not None:
            #Apply the same depolarization to each gate
            for lbl in self.preps:
                newModel.preps[lbl].depolarize(spam_noise)

            # Just depolarize the preps - leave POVMs alone
            #for label in self.povms:
            #    newModel.povms[label].depolarize(spam_noise)

        newModel._clean_paramvec()  # depolarize may leave dirty members
        return newModel

    def rotate(self, rotate=None, max_rotate=None, seed=None):
        """
        Apply a rotation uniformly or randomly to this model.

        Uniformly means the same rotation applied to each gate and
        randomly means different random rotations are applied to each gate of
        this model.  The result is returned without modifying the original (this) model.

        You must specify either `rotate` or `max_rotate`. This method currently
        only works on n-qubit models.

        Parameters
        ----------
        rotate : tuple of floats, optional
            If you specify the `rotate` argument, then the same rotation
            operation is applied to each gate.  That is, each gate's matrix `G`
            is composed with a rotation operation `R`  (so `G` -> `dot(R, G)` )
            where `R` is the unitary superoperator corresponding to the unitary
            operator `U = exp( sum_k( i * rotate[k] / 2.0 * Pauli_k ) )`.  Here
            `Pauli_k` ranges over all of the non-identity un-normalized Pauli
            operators (e.g. {X,Y,Z} for 1 qubit, {IX, IY, IZ, XI, XX, XY, XZ,
            YI, YX, YY, YZ, ZI, ZX, ZY, ZZ} for 2 qubits).

        max_rotate : float, optional
            If `max_rotate` is specified (*instead* of `rotate`), then pyGSTi
            randomly generates a different `rotate` tuple, and applies the
            corresponding rotation, to each gate in this `Model`.  Each
            component of each tuple is drawn uniformly from [0, `max_rotate`).

        seed : int, optional
            if  not None, seed numpy's random number generator with this value
            before generating random depolarizations.

        Returns
        -------
        Model
            the rotated Model
        """
        newModel = self.copy()  # start by just copying model
        dim = self.state_space.dim
        myBasis = self.basis

        if max_rotate is not None:
            if rotate is not None:
                raise ValueError("Must specify exactly one of 'rotate' and 'max_rotate' NOT both")

            #Apply random rotation to each gate
            rndm = _np.random.RandomState(seed)
            r = max_rotate * rndm.random_sample(len(self.operations) * (dim - 1))
            for i, label in enumerate(self.operations):
                rot = _np.array(r[(dim - 1) * i:(dim - 1) * (i + 1)])
                newModel.operations[label].rotate(rot, myBasis)
            r = max_rotate * rndm.random_sample(len(self.instruments) * (dim - 1))
            for i, label in enumerate(self.instruments):
                rot = _np.array(r[(dim - 1) * i:(dim - 1) * (i + 1)])
                newModel.instruments[label].rotate(rot, myBasis)
            r = max_rotate * rndm.random_sample(len(self.factories) * (dim - 1))
            for i, label in enumerate(self.factories):
                rot = _np.array(r[(dim - 1) * i:(dim - 1) * (i + 1)])
                newModel.factories[label].rotate(rot, myBasis)

        elif rotate is not None:
            assert(len(rotate) == dim - 1), \
                "Invalid 'rotate' argument. You must supply a tuple of length %d" % (dim - 1)
            for label in self.operations:
                newModel.operations[label].rotate(rotate, myBasis)
            for label in self.instruments:
                newModel.instruments[label].rotate(rotate, myBasis)
            for label in self.factories:
                newModel.factories[label].rotate(rotate, myBasis)

        else: raise ValueError("Must specify either 'rotate' or 'max_rotate' "
                               + "-- neither was non-None")

        newModel._clean_paramvec()  # rotate may leave dirty members
        return newModel

    def randomize_with_unitary(self, scale, seed=None, rand_state=None):
        """
        Create a new model with random unitary perturbations.

        Apply a random unitary to each element of a model, and return the
        result, without modifying the original (this) model. This method
        works on Model as long as the dimension is a perfect square.

        Parameters
        ----------
        scale : float
            maximum element magnitude in the generator of each random unitary
            transform.

        seed : int, optional
            if not None, seed numpy's random number generator with this value
            before generating random depolarizations.

        rand_state : numpy.random.RandomState
            A RandomState object to generate samples from. Can be useful to set
            instead of `seed` if you want reproducible distribution samples
            across multiple random function calls but you don't want to bother
            with manually incrementing seeds between those calls.

        Returns
        -------
        Model
            the randomized Model
        """
        if rand_state is None:
            rndm = _np.random.RandomState(seed)
        else:
            rndm = rand_state

        op_dim = self.state_space.dim
        unitary_dim = int(round(_np.sqrt(op_dim)))
        assert(unitary_dim**2 == op_dim), \
            "Model dimension must be a perfect square, %d is not" % op_dim

        mdl_randomized = self.copy()

        for opLabel, gate in self.operations.items():
            randMat = scale * (rndm.randn(unitary_dim, unitary_dim)
                               + 1j * rndm.randn(unitary_dim, unitary_dim))
            randMat = _np.transpose(_np.conjugate(randMat)) + randMat
            # make randMat Hermetian: (A_dag + A)^dag = (A_dag + A)
            randUnitary = _scipy.linalg.expm(-1j * randMat)

            randOp = _ot.unitary_to_superop(randUnitary, self.basis)

<<<<<<< HEAD
            mdl_randomized.operations[opLabel] = _op.FullArbitraryOp(_np.dot(randOp, gate.to_dense()))
=======
            mdl_randomized.operations[opLabel] = _op.FullArbitraryOp(_np.dot(randOp, gate.to_dense("HilbertSchmidt")))
>>>>>>> 4f2a2705

        #Note: this function does NOT randomize instruments

        return mdl_randomized

    def increase_dimension(self, new_dimension):
        """
        Enlarge the dimension of this model.

        Enlarge the spam vectors and operation matrices of model to a specified
        dimension, and return the resulting inflated model.  Spam vectors
        are zero-padded and operation matrices are padded with 1's on the diagonal
        and zeros on the off-diagonal (effectively padded by identity operation).

        Parameters
        ----------
        new_dimension : int
            the dimension of the returned model.  That is,
            the returned model will have rho and E vectors that
            have shape (new_dimension,1) and operation matrices with shape
            (new_dimension,new_dimension)

        Returns
        -------
        Model
            the increased-dimension Model
        """

        if isinstance(new_dimension, _statespace.StateSpace):
            state_space = new_dimension
            new_dimension = state_space.dim
        else:
            state_space = _statespace.default_space_for_dim(new_dimension)

        curDim = self.state_space.dim
        assert(new_dimension > curDim)

        #For now, just create a dumb default state space labels and basis for the new model:
        sslbls = [('L%d' % i,) for i in range(new_dimension)]  # interpret as independent classical levels
        dumb_basis = _DirectSumBasis([_BuiltinBasis('gm', 1)] * new_dimension,
                                     name="Unknown")  # - just act on diagonal density mx
        new_model = ExplicitOpModel(sslbls, dumb_basis, "full", "auto", "auto", "auto",
                                    self.preps._prefix, self.effects_prefix,
                                    self.operations._prefix, self.povms._prefix,
                                    self.instruments._prefix, self._sim.copy())
        #new_model._dim = new_dimension # dim will be set when elements are added
        #new_model.reset_basis() #FUTURE: maybe user can specify how increase is being done?

        addedDim = new_dimension - curDim
        vec_zeroPad = _np.zeros((addedDim, 1), 'd')
        evotype = self.evotype

        #Increase dimension of rhoVecs and EVecs by zero-padding
        for lbl, rhoVec in self.preps.items():
            assert(len(rhoVec) == curDim)
            new_model.preps[lbl] = \
                _state.FullState(_np.concatenate((rhoVec, vec_zeroPad)), dumb_basis, evotype, state_space)

        for lbl, povm in self.povms.items():
            assert(povm.state_space.dim == curDim)
            effects = [(elbl, _np.concatenate((EVec, vec_zeroPad)))
                       for elbl, EVec in povm.items()]

            if isinstance(povm, _povm.TPPOVM):
                new_model.povms[lbl] = _povm.TPPOVM(effects, evotype, state_space)
            else:
                new_model.povms[lbl] = _povm.UnconstrainedPOVM(effects, evotype, state_space)  # everything else

        #Increase dimension of gates by assuming they act as identity on additional (unknown) space
        for opLabel, gate in self.operations.items():
            assert(gate.shape == (curDim, curDim))
            newOp = _np.zeros((new_dimension, new_dimension))
            newOp[0:curDim, 0:curDim] = gate[:, :]
            for i in range(curDim, new_dimension): newOp[i, i] = 1.0
            new_model.operations[opLabel] = _op.FullArbitraryOp(newOp, dumb_basis, evotype, state_space)

        for instLabel, inst in self.instruments.items():
            inst_ops = []
            for outcomeLbl, gate in inst.items():
                newOp = _np.zeros((new_dimension, new_dimension))
                newOp[0:curDim, 0:curDim] = gate[:, :]
                for i in range(curDim, new_dimension): newOp[i, i] = 1.0
                inst_ops.append((outcomeLbl, _op.FullArbitraryOp(newOp, dumb_basis, evotype, state_space)))
            new_model.instruments[instLabel] = _instrument.Instrument(inst_ops, evotype, state_space)

        if len(self.factories) > 0:
            raise NotImplementedError("Changing dimension of models with factories is not supported yet!")

        return new_model

    def _decrease_dimension(self, new_dimension):
        """
        Decrease the dimension of this model.

        Shrink the spam vectors and operation matrices of model to a specified
        dimension, and return the resulting model.

        Parameters
        ----------
        new_dimension : int
            the dimension of the returned model.  That is,
            the returned model will have rho and E vectors that
            have shape (new_dimension,1) and operation matrices with shape
            (new_dimension,new_dimension)

        Returns
        -------
        Model
            the decreased-dimension Model
        """
        if isinstance(new_dimension, _statespace.StateSpace):
            state_space = new_dimension
            new_dimension = state_space.dim
        else:
            state_space = _statespace.default_space_for_dim(new_dimension)

        curDim = self.state_space.dim
        assert(new_dimension < curDim)

        #For now, just create a dumb default state space labels and basis for the new model:
        sslbls = [('L%d' % i,) for i in range(new_dimension)]  # interpret as independent classical levels
        dumb_basis = _DirectSumBasis([_BuiltinBasis('gm', 1)] * new_dimension,
                                     name="Unknown")  # - just act on diagonal density mx
        new_model = ExplicitOpModel(sslbls, dumb_basis, "full", "auto", "auto", "auto",
                                    self.preps._prefix, self.effects_prefix,
                                    self.operations._prefix, self.povms._prefix,
                                    self.instruments._prefix, self._sim.copy())
        #new_model._dim = new_dimension # dim will be set when elements are added
        #new_model.reset_basis() #FUTURE: maybe user can specify how decrease is being done?

        #Decrease dimension of rhoVecs and EVecs by truncation
        for lbl, rhoVec in self.preps.items():
            assert(len(rhoVec) == curDim)
            new_model.preps[lbl] = \
                _state.FullState(rhoVec[0:new_dimension, :], dumb_basis, self.evotype, state_space)

        for lbl, povm in self.povms.items():
            assert(povm.state_space.dim == curDim)
            effects = [(elbl, EVec[0:new_dimension, :]) for elbl, EVec in povm.items()]

            if isinstance(povm, _povm.TPPOVM):
                new_model.povms[lbl] = _povm.TPPOVM(effects, self.evotype, state_space)
            else:
                new_model.povms[lbl] = _povm.UnconstrainedPOVM(effects, self.evotype, state_space)  # everything else

        #Decrease dimension of gates by truncation
        for opLabel, gate in self.operations.items():
            assert(gate.shape == (curDim, curDim))
            newOp = _np.zeros((new_dimension, new_dimension))
            newOp[:, :] = gate[0:new_dimension, 0:new_dimension]
            new_model.operations[opLabel] = _op.FullArbitraryOp(newOp, evotype=self.evotype, state_space=state_space)

        for instLabel, inst in self.instruments.items():
            inst_ops = []
            for outcomeLbl, gate in inst.items():
                newOp = _np.zeros((new_dimension, new_dimension))
                newOp[:, :] = gate[0:new_dimension, 0:new_dimension]
                inst_ops.append((outcomeLbl, _op.FullArbitraryOp(newOp, evotype=self.evotype, state_space=state_space)))
            new_model.instruments[instLabel] = _instrument.Instrument(inst_ops, self.evotype, state_space)

        if len(self.factories) > 0:
            raise NotImplementedError("Changing dimension of models with factories is not supported yet!")

        return new_model

    def kick(self, absmag=1.0, bias=0, seed=None):
        """
        "Kick" this model by adding to each gate a random matrix.

        The random matrices have values uniformly distributed in the interval
        [bias-absmag,bias+absmag].

        Parameters
        ----------
        absmag : float, optional
            The maximum magnitude of the entries in the "kick" matrix
            relative to bias.

        bias : float, optional
            The bias of the entries in the "kick" matrix.

        seed : int, optional
            if not None, seed numpy's random number generator with this value
            before generating random depolarizations.

        Returns
        -------
        Model
            the kicked model.
        """
        kicked_gs = self.copy()
        rndm = _np.random.RandomState(seed)
        for opLabel, gate in self.operations.items():
            delta = absmag * 2.0 * (rndm.random_sample(gate.shape) - 0.5) + bias
            kicked_gs.operations[opLabel] = _op.FullArbitraryOp(kicked_gs.operations[opLabel] + delta)

        #Note: does not alter intruments!
        return kicked_gs

    def compute_clifford_symplectic_reps(self, oplabel_filter=None):
        """
        Constructs a dictionary of the symplectic representations for all the Clifford gates in this model.

        Non-:class:`StaticCliffordOp` gates will be ignored and their entries omitted
        from the returned dictionary.

        Parameters
        ----------
        oplabel_filter : iterable, optional
            A list, tuple, or set of operation labels whose symplectic
            representations should be returned (if they exist).

        Returns
        -------
        dict
            keys are operation labels and/or just the root names of gates
            (without any state space indices/labels).  Values are
            `(symplectic_matrix, phase_vector)` tuples.
        """
        gfilter = set(oplabel_filter) if oplabel_filter is not None \
            else None

        srep_dict = {}

        for gl, gate in self.operations.items():
            if (gfilter is not None) and (gl not in gfilter): continue

            if isinstance(gate, _op.EmbeddedOp):
                assert(isinstance(gate.embedded_op, _op.StaticCliffordOp)), \
                    "EmbeddedClifforGate contains a non-StaticCliffordOp!"
                lbl = gl.name  # strip state space labels off since this is a
                # symplectic rep for the *embedded* gate
                srep = (gate.embedded_op.smatrix, gate.embedded_op.svector)
            elif isinstance(gate, _op.StaticCliffordOp):
                lbl = gl.name
                srep = (gate.smatrix, gate.svector)
            else:
                lbl = srep = None

            if srep:
                if lbl in srep_dict:
                    assert(srep == srep_dict[lbl]), \
                        "Inconsistent symplectic reps for %s label!" % lbl
                else:
                    srep_dict[lbl] = srep

        return srep_dict

    @_deprecated_fn
    def print_info(self):
        """
        Print to stdout relevant information about this model.

        This information includes the Choi matrices and their eigenvalues.

        Returns
        -------
        None
        """
        print(self)
        print("\n")
        print("Basis = ", self.basis.name)
        print("Choi Matrices:")
        for (label, gate) in self.operations.items():
            print(("Choi(%s) in pauli basis = \n" % label,
                   _mt.mx_to_string_complex(_jt.jamiolkowski_iso(gate))))
            print(("  --eigenvals = ", sorted(
                [ev.real for ev in _np.linalg.eigvals(
                    _jt.jamiolkowski_iso(gate))]), "\n"))
        print(("Sum of negative Choi eigenvalues = ", _jt.sum_of_negative_choi_eigenvalues(self)))

    def _effect_labels_for_povm(self, povm_lbl):
        """
        Gets the effect labels corresponding to the possible outcomes of POVM label `povm_lbl`.

        Parameters
        ----------
        povm_lbl : Label
            POVM label.

        Returns
        -------
        list
            A list of strings which label the POVM outcomes.
        """
        return tuple(self.povms[povm_lbl].keys())

    def _member_labels_for_instrument(self, inst_lbl):
        """
        Gets the member labels corresponding to the possible outcomes of the instrument labeled by `inst_lbl`.

        Parameters
        ----------
        inst_lbl : Label
            Instrument label.

        Returns
        -------
        list
            A list of strings which label the instrument members.
        """
        return tuple(self.instruments[inst_lbl].keys())

    def _reinit_opcaches(self):
        self._opcaches.clear()

        # Add expanded instrument and POVM operations to cache so these are accessible to circuit calcs
        simplified_effects = _collections.OrderedDict()
        for povm_lbl, povm in self.povms.items():
            for k, e in povm.simplify_effects(povm_lbl).items():
                simplified_effects[k] = e

        simplified_ops = _collections.OrderedDict()
        for inst_lbl, inst in self.instruments.items():
            for k, g in inst.simplify_operations(inst_lbl).items():
                simplified_ops[k] = g

        self._opcaches['povm-layers'] = simplified_effects
        self._opcaches['op-layers'] = simplified_ops

    def create_processor_spec(self, qudit_labels='auto'):
        """
        Create a processor specification from this model with the given qudit labels.

        Currently this only works for models on qudits.

        Parameters
        ----------
        qudit_labels : tuple or `"auto"`, optional
            A tuple of qudit labels, e.g. ('Q0', 'Q1') or (0, 1).  `"auto"`
            uses the labels in this model's state space labels.

        Returns
        -------
        QuditProcessorSpec or QubitProcessorSpec
        """
        from pygsti.processors import QubitProcessorSpec as _QubitProcessorSpec
        from pygsti.processors import QuditProcessorSpec as _QuditProcessorSpec
        #go through ops, building up availability and unitaries, then create procesor spec...

        nqudits = self.state_space.num_qudits
        gate_unitaries = _collections.OrderedDict()
        all_sslbls = self.state_space.sole_tensor_product_block_labels
        all_udims = [self.state_space.label_udimension(lbl) for lbl in all_sslbls]
        availability = {}

        def extract_unitary(Umx, U_sslbls, extracted_sslbls):
            if extracted_sslbls is None: return Umx  # no extraction to be done
            extracted_sslbls = list(extracted_sslbls)
            extracted_indices = [U_sslbls.index(lbl) for lbl in extracted_sslbls]
            extracted_udims = [self.state_space.label_udimension(lbl) for lbl in extracted_sslbls]

            # can assume all lbls are qudits, so increment associated with qudit k is (2^(N-1-k) for qubits):
            all_inc = _np.flip(_np.cumprod(list(reversed(all_udims[1:] + [1]))))
            extracted_inc = all_inc[extracted_indices]

            # assume this is a kronecker product (check this in FUTURE?), so just fill extracted
            # unitary by fixing all non-extracted qudits (assumed identity-action on these) to 0
            # and looping over extracted ones:
            U_extracted = _np.zeros((_np.prod(extracted_udims), _np.prod(extracted_udims)), complex)
            for ii, itup in enumerate(_itertools.product(*[range(ud) for ud in extracted_udims])):
                i = _np.dot(extracted_inc, itup)
                for jj, jtup in enumerate(_itertools.product(*[range(ud) for ud in extracted_udims])):
                    j = _np.dot(extracted_inc, jtup)
                    U_extracted[ii, jj] = Umx[i, j]
            return U_extracted

        def add_availability(opkey, op):
            if opkey == _Label(()) or opkey.is_simple:
                if opkey == _Label(()):  # special case: turn empty tuple labels into "{idle}" gate in processor spec
                    gn = "{idle}"
                    sslbls = None
                elif opkey.is_simple:
                    gn = opkey.name
                    sslbls = opkey.sslbls
                    #if sslbls is not None:
                    #    observed_sslbls.update(sslbls)

                if gn not in gate_unitaries or gate_unitaries[gn] is None:
                    U = _ot.superop_to_unitary(op.to_dense('HilbertSchmidt'), self.basis) \
                        if (op is not None) else None  # U == None indicates "unknown, up until this point"

                    Ulocal = extract_unitary(U, all_sslbls, sslbls)
                    gate_unitaries[gn] = Ulocal

                    if gn in availability:
                        if sslbls not in availability[gn]:
                            availability[gn].append(sslbls)
                    else:
                        availability[gn] = [sslbls]
                elif sslbls not in availability[gn]:
                    availability[gn].append(sslbls)

            else:  # a COMPOUND label with components => process each component separately
                for component in opkey.components:
                    add_availability(component, None)  # recursive call - the reason we need this to be a function!

        #observed_sslbls = set()
        for opkey, op in self.operations.items():  # TODO: need to deal with special () idle label
            add_availability(opkey, op)

        #Check that there aren't any undetermined unitaries
        unknown_unitaries = [k for k, v in gate_unitaries.items() if v is None]
        if len(unknown_unitaries) > 0:
            raise ValueError("Unitary not specfied for %s gate(s)!" % str(unknown_unitaries))

        if qudit_labels == 'auto':
            qudit_labels = self.state_space.sole_tensor_product_block_labels
            #OR: qudit_labels = self.state_space.qudit_labels  # only works for a QuditSpace
            #OR: qudit_labels = self.state_space.qubit_labels  # only works for a QubitSpace
            #OR: qubit_labels = tuple(sorted(observed_sslbls))

        if qudit_labels is None:  # special case of legacy explicit models where all gates have availability [None]
            qudit_labels = tuple(range(nqudits))

        assert(len(qudit_labels) == nqudits), \
            "Length of `qudit_labels` must equal %d (not %d)!" % (nqudits, len(qudit_labels))

        if all([udim == 2 for udim in all_udims]):
            return _QubitProcessorSpec(nqudits, list(gate_unitaries.keys()), gate_unitaries, availability,
                                       qubit_labels=qudit_labels,
                                       instrument_names=list(self.instruments.keys()), nonstd_instruments=self.instruments)
        else:
            return _QuditProcessorSpec(qudit_labels, all_udims, list(gate_unitaries.keys()), gate_unitaries,
                                       availability,
                                       instrument_names=list(self.instruments.keys()), nonstd_instruments=self.instruments)

    def create_modelmember_graph(self):
        return _MMGraph({
            'preps': self.preps,
            'povms': self.povms,
            'operations': self.operations,
            'instruments': self.instruments,
            'factories': self.factories,
        })

    def _to_nice_serialization(self):
        state = super()._to_nice_serialization()
        state.update({'basis': self.basis.to_nice_serialization(),
                      'default_gate_type': self.operations.default_param,
                      'default_prep_type': self.preps.default_param,
                      'default_povm_type': self.povms.default_param,
                      'default_instrument_type': self.instruments.default_param,
                      'prep_prefix': self.preps._prefix,
                      'effect_prefix': self.effects_prefix,
                      'gate_prefix': self.operations._prefix,
                      'povm_prefix': self.povms._prefix,
                      'instrument_prefix': self.instruments._prefix,
                      'evotype': str(self.evotype),  # TODO or serialize?
                      'simulator': self.sim.to_nice_serialization(),
                      'default_gauge_group': (self.default_gauge_group.to_nice_serialization()
                                              if (self.default_gauge_group is not None) else None),
                      'parameter_interposer': (self._param_interposer.to_nice_serialization()
                                               if (self._param_interposer is not None) else None)
                      })

        mmgraph = self.create_modelmember_graph()
        state['modelmembers'] = mmgraph.create_serialization_dict()
        return state

    @classmethod
    def _from_nice_serialization(cls, state):
        state_space = _statespace.StateSpace.from_nice_serialization(state['state_space'])
        basis = _Basis.from_nice_serialization(state['basis'])
        simulator = _FSim.from_nice_serialization(state['simulator'])
        default_gauge_group = _GaugeGroup.from_nice_serialization(state['default_gauge_group']) \
            if (state['default_gauge_group'] is not None) else None
        param_interposer = _ModelParamsInterposer.from_nice_serialization(state['parameter_interposer']) \
            if (state['parameter_interposer'] is not None) else None
        param_labels = state.get('parameter_labels', None)
        param_bounds = state.get('parameter_bounds', None)

        mdl = cls(state_space, basis, state['default_gate_type'],
                  state['default_prep_type'], state['default_povm_type'],
                  state['default_instrument_type'], state['prep_prefix'], state['effect_prefix'],
                  state['gate_prefix'], state['povm_prefix'], state['instrument_prefix'],
                  simulator, state['evotype'])

        modelmembers = _MMGraph.load_modelmembers_from_serialization_dict(state['modelmembers'], mdl)
        mdl.preps.update(modelmembers.get('preps', {}))
        mdl.povms.update(modelmembers.get('povms', {}))
        mdl.operations.update(modelmembers.get('operations', {}))
        mdl.instruments.update(modelmembers.get('instruments', {}))
        mdl.factories.update(modelmembers.get('factories', {}))
        mdl._clean_paramvec()
        mdl.default_gauge_group = default_gauge_group
        mdl.param_interposer = param_interposer

        Np = len(mdl._paramlbls)  # _clean_paramvec sets up ._paramlbls so its length == # of params
        if param_labels and len(param_labels) == Np:
            mdl._paramlbls[:] = [_lt.lists_to_tuples(lbl) for lbl in param_labels]
        if param_bounds is not None:
            param_bounds = cls._decodemx(param_bounds)
            if param_bounds.shape == (Np, 2):
                mdl._param_bounds

        return mdl

    def errorgen_coefficients(self, normalized_elem_gens=True):
        """TODO: docstring - returns a nested dict containing all the error generator coefficients for all
           the operations in this model. """
        if not normalized_elem_gens:
            def rescale(coeffs):
                """ HACK: rescales errorgen coefficients for normalized-Pauli-basis elementary error gens
                         to be coefficients for the usual un-normalied-Pauli-basis elementary gens.  This
                         is only needed in the Hamiltonian case, as the non-ham "elementary" gen has a
                         factor of d2 baked into it.
                """
                d2 = _np.sqrt(self.dim); d = _np.sqrt(d2)
                return {lbl: (val / d if lbl.errorgen_type == 'H' else val) for lbl, val in coeffs.items()}

            op_coeffs = {op_label: rescale(self.operations[op_label].errorgen_coefficients())
                         for op_label in self.operations}
            op_coeffs.update({prep_label: rescale(self.preps[prep_label].errorgen_coefficients())
                              for prep_label in self.preps})
            op_coeffs.update({povm_label: rescale(self.povms[povm_label].errorgen_coefficients())
                              for povm_label in self.povms})

        else:
            op_coeffs = {op_label: self.operations[op_label].errorgen_coefficients()
                         for op_label in self.operations}
            op_coeffs.update({prep_label: self.preps[prep_label].errorgen_coefficients()
                              for prep_label in self.preps})
            op_coeffs.update({povm_label: self.povms[povm_label].errorgen_coefficients()
                              for povm_label in self.povms})

        return op_coeffs

    def _op_decomposition(self, op_label):
        """Returns the target and error-generator-containing error map parts of the operation for `op_label` """
        return self.operations[op_label], self.operations[op_label]


class ExplicitLayerRules(_LayerRules):
    """ Rule: layer must appear explicitly as a "primitive op" """
    def prep_layer_operator(self, model, layerlbl, caches):
        """
        Create the operator corresponding to `layerlbl`.

        Parameters
        ----------
        layerlbl : Label
            A circuit layer label.

        Returns
        -------
        State
        """
        # No need for caching preps
        return model.preps[layerlbl]  # don't cache this - it's not a new operator

    def povm_layer_operator(self, model, layerlbl, caches):
        """
        Create the operator corresponding to `layerlbl`.

        Parameters
        ----------
        layerlbl : Label
            A circuit layer label.

        Returns
        -------
        POVM or POVMEffect
        """
        if layerlbl in caches['povm-layers']: return caches['povm-layers'][layerlbl]
        return model.povms[layerlbl]  # don't cache this - it's not a new operator

    def operation_layer_operator(self, model, layerlbl, caches):
        """
        Create the operator corresponding to `layerlbl`.

        Parameters
        ----------
        layerlbl : Label
            A circuit layer label.

        Returns
        -------
        LinearOperator
        """
        if layerlbl in caches['op-layers']: return caches['op-layers'][layerlbl]
        if isinstance(layerlbl, _CircuitLabel):
            op = self._create_op_for_circuitlabel(model, layerlbl)
            caches['op-layers'][layerlbl] = op
            return op
        elif layerlbl in model.operations:
            return model.operations[layerlbl]
        else:
            return _opfactory.op_from_factories(model.factories, layerlbl)<|MERGE_RESOLUTION|>--- conflicted
+++ resolved
@@ -1159,11 +1159,7 @@
 
             randOp = _ot.unitary_to_superop(randUnitary, self.basis)
 
-<<<<<<< HEAD
-            mdl_randomized.operations[opLabel] = _op.FullArbitraryOp(_np.dot(randOp, gate.to_dense()))
-=======
             mdl_randomized.operations[opLabel] = _op.FullArbitraryOp(_np.dot(randOp, gate.to_dense("HilbertSchmidt")))
->>>>>>> 4f2a2705
 
         #Note: this function does NOT randomize instruments
 
