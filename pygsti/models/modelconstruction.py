--- conflicted
+++ resolved
@@ -1983,13 +1983,8 @@
         and POVMs).  This specifies the Lindblad-error parameterization for the
         state prepearation and POVM.
 
-<<<<<<< HEAD
-    implicit_idle_mode : {'none', 'add_global'}
-        The way idel operations are added implicitly within the created model. `"none"`
-=======
     implicit_idle_mode : {'none', 'add_global', 'pad_1Q'}
         The way idle operations are added implicitly within the created model. `"none"`
->>>>>>> 2038f3e0
         doesn't add any "extra" idle operations when there is a layer that contains some
         gates but not gates on all the qudits.  `"add_global"` adds the global idle operation,
         i.e., the operation for a global idle layer (zero gates - a completely empty layer),
