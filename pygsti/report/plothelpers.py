--- conflicted
+++ resolved
@@ -475,13 +475,8 @@
 
 #@smart_cached
 def _compute_sub_mxs(gss, model, sub_mx_creation_fn, dataset=None, sub_mx_creation_fn_extra_arg=None):
-<<<<<<< HEAD
-    subMxs = [[sub_mx_creation_fn(gss.get_plaquette(x, y), x, y, sub_mx_creation_fn_extra_arg)
-               for x in gss.used_xvals] for y in gss.used_yvals]
-=======
     subMxs = [[sub_mx_creation_fn(gss.plaquette(x, y, True), x, y, sub_mx_creation_fn_extra_arg)
                for x in gss.used_xs] for y in gss.used_ys]
->>>>>>> 54c2d5af
     #Note: subMxs[y-index][x-index] is proper usage
     return subMxs
 
