--- conflicted
+++ resolved
@@ -179,114 +179,12 @@
         super(ExplicitOpModel, self).__init__(state_space_labels, basis, evotype, ExplicitLayerRules(), simulator)
 
     @property
-<<<<<<< HEAD
-    def primitive_prep_labels(self):
-        """
-        Return the primitive state preparation labels of this model
-
-        Returns
-        -------
-        tuple
-        """
-        return tuple(self.preps.keys())
-
-    @primitive_prep_labels.setter
-    def primitive_prep_labels(self, lbls):
-        """
-        Set the primitive state preparation labels of this model
-
-        Parameters
-        ----------
-        lbls : tuple
-            the labels
-
-        Returns
-        -------
-        None
-        """
-        # XXX perhaps we simply shouldn't define this setter? (likewise for other primitive label setters)
-        raise ValueError(("Cannot set the primitive labels of an ExplicitOpModel "
-                          "(they're determined by the keys of the model.operations dict)."))
-
-    @property
-    def primitive_povm_labels(self):
-        """
-        Return the primitive POVM labels of this model
-
-        Returns
-        -------
-        tuple
-        """
-        return tuple(self.povms.keys())
-
-    @primitive_povm_labels.setter
-    def primitive_povm_labels(self, lbls):
-        """
-        Set the primitive POVM labels of this model
-
-        Parameters
-        ----------
-        lbls : tuple
-            the labels.
-
-        Returns
-        -------
-        None
-        """
-        raise ValueError(("Cannot set the primitive labels of an ExplicitOpModel "
-                          "(they're determined by the keys of the model.povms dict)."))
-
-    @property
-    def primitive_op_labels(self):
-        """
-        Return the primitive operation labels of this model.
-
-        Returns
-        -------
-        tuple
-        """
-        return tuple(self.operations.keys())
-
-    @primitive_op_labels.setter
-    def primitive_op_labels(self, lbls):
-        """
-        Set the primitive operation labels of this model.
-
-        Parameters
-        ----------
-        lbls : tuple
-            the labels
-
-        Returns
-        -------
-        None
-        """
-        raise ValueError(("Cannot set the primitive labels of an ExplicitOpModel "
-                          "(they're determined by the keys of the model.operations dict)."))
-
-    @property
-    def primitive_instrument_labels(self):
-        """
-        Return the primitive instrument labels of this model.
-
-        Returns
-        -------
-        tuple
-        """
-        return tuple(self.instruments.keys())
-
-    @primitive_instrument_labels.setter
-    def primitive_instrument_labels(self, lbls):
-        """
-        Set the primitive instrument labels of this model.
-=======
     def _primitive_prep_label_dict(self):
         return self.preps
 
     @property
     def _primitive_povm_label_dict(self):
         return self.povms
->>>>>>> 54c2d5af
 
     @property
     def _primitive_op_label_dict(self):
