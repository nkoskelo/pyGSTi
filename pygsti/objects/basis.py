--- conflicted
+++ resolved
@@ -609,13 +609,8 @@
             number of vectors).
         """
         if self.sparse:
-<<<<<<< HEAD
-            raise NotImplementedError("from_elementstd_transform_matrix not implemented for sparse mode")  # (b/c pinv used)
+            raise NotImplementedError("from_elementstd_transform_matrix not implemented for sparse mode")  # (need pinv)
         return _np.linalg.pinv(self.to_elementstd_transform_matrix)
-=======
-            raise NotImplementedError("from_elementstd_transform_matrix not implemented for sparse mode")  # (need pinv)
-        return _np.linalg.pinv(self.to_elementstd_transform_matrix())
->>>>>>> 54c2d5af
 
     def create_equivalent(self, builtin_basis_name):
         """
