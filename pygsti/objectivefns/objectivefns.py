--- conflicted
+++ resolved
@@ -591,18 +591,11 @@
         """
         if intermediates is None:
             intermediates = self._intermediates(probs, counts, total_counts, freqs)
-<<<<<<< HEAD
         u = self.lsvec(probs, counts, total_counts, freqs, intermediates)
         v = self.dlsvec(probs, counts, total_counts, freqs, intermediates)
         # NOTE: this function is correct under the assumption that terms == lsvec**2,
         #       independent of whether or not lsvec is nonnegative.
         return 2 * u * v
-=======
-        lsvec = self.lsvec(probs, counts, total_counts, freqs, intermediates)
-        # NOTE: this function is correct under the assumption that terms == lsvec**2,
-        #       independent of whether or not lsvec is nonnegative.
-        return 2 * lsvec * self.dlsvec(probs, counts, total_counts, freqs, intermediates)
->>>>>>> 871a5719
 
     def dlsvec(self, probs, counts, total_counts, freqs, intermediates=None):
         """
@@ -637,12 +630,8 @@
             A 1D array of length equal to that of each array argument.
         """
         # lsvec = sqrt(terms)
-<<<<<<< HEAD
         #   NOTE: ^ That's only correct if lsvec is >= 0.
         #           Any class that doesn't ensure lsvec >= 0 must override this function.
-=======
-        #   NOTE: ^ That's only correct if lsvec is >= 0, and some classes don't satisfy that.
->>>>>>> 871a5719
         # dlsvec = 0.5/lsvec * dterms
         #
         if intermediates is None:
@@ -2686,7 +2675,6 @@
             return 2 * _np.ones(len(probs))
 
 
-<<<<<<< HEAD
 """
 The log(Likelihood) within the Poisson picture is:                                                                                                    # noqa
                                                                                                                                                       # noqa
@@ -2718,39 +2706,7 @@
 
 See LikelihoodFunction.py for details on patching
 """
-=======
-# The log(Likelihood) within the Poisson picture is:                                                                                                    # noqa
-#                                                                                                                                                       # noqa
-# L = prod_{i,sl} lambda_{i,sl}^N_{i,sl} e^{-lambda_{i,sl}} / N_{i,sl}!                                                                                 # noqa
-#                                                                                                                                                       # noqa
-# Where lamba_{i,sl} := p_{i,sl}*N[i] is a rate, i indexes the operation sequence,                                                                      # noqa
-#  and sl indexes the spam label.  N[i] is the total counts for the i-th circuit, and                                                                   # noqa
-#  so sum_{sl} N_{i,sl} == N[i]. We can ignore the p-independent N_j! and take the log:                                                                 # noqa
-#                                                                                                                                                       # noqa
-# log L = sum_{i,sl} N_{i,sl} log(N[i]*p_{i,sl}) - N[i]*p_{i,sl}                                                                                        # noqa
-#       = sum_{i,sl} N_{i,sl} log(p_{i,sl}) - N[i]*p_{i,sl}   (where we ignore the p-independent log(N[i]) terms)                                       # noqa
-#                                                                                                                                                       # noqa
-# The objective function computes the negative log(Likelihood) as a vector of leastsq                                                                   # noqa
-#  terms, where each term == sqrt( N_{i,sl} * -log(p_{i,sl}) + N[i] * p_{i,sl} )                                                                        # noqa
-#                                                                                                                                                       # noqa
-# See LikelihoodFunctions.py for details on patching                                                                                                    # noqa
-# The log(Likelihood) within the standard picture is:
-#
-# L = prod_{i,sl} p_{i,sl}^N_{i,sl}
-#
-# Where i indexes the operation sequence, and sl indexes the spam label.
-#  N[i] is the total counts for the i-th circuit, and
-#  so sum_{sl} N_{i,sl} == N[i]. We take the log:
-#
-# log L = sum_{i,sl} N_{i,sl} log(p_{i,sl})
-#
-# The objective function computes the negative log(Likelihood) as a vector of leastsq
-#  terms, where each term == sqrt( N_{i,sl} * -log(p_{i,sl}) )
-#
-# See LikelihoodFunction.py for details on patching
-
-
->>>>>>> 871a5719
+
 class RawPoissonPicDeltaLogLFunction(RawObjectiveFunction):
     """
     The function `N*f*log(f/p) - N*(f-p)`.
@@ -4429,7 +4385,6 @@
         else:
             self.model.from_vector(paramvec)
         terms = self.obj.view()
-<<<<<<< HEAD
 
         unit_ralloc = self.layout.resource_alloc('atom-processing')
         shared_mem_leader = unit_ralloc.is_host_leader
@@ -4449,42 +4404,12 @@
                     terms[self.nelements:] = self._terms_penalty(paramvec)
 
         if self.firsts is not None and shared_mem_leader:
-            """TODO: remove this comment, probably.
-            Logic formerly handled by self._update_terms_for_omitted_probs(...), which called self._omitted_prob_first_terms(...).
-            """
             omitted_probs = 1.0 - _np.array([self.probs[self.layout.indices_for_index(i)].sum() for i in self.indicesOfCircuitsWithOmittedData])
             omitted_probs_firsts_terms = self.raw_objfn.zero_freq_terms(self.total_counts[self.firsts], omitted_probs)
             terms[self.firsts] += omitted_probs_firsts_terms
         
         unit_ralloc.host_comm_barrier()
 
-=======
-
-        unit_ralloc = self.layout.resource_alloc('atom-processing')
-        shared_mem_leader = unit_ralloc.is_host_leader
-
-        with self.resource_alloc.temporarily_track_memory(self.nelements):  # 'e' (terms)
-            self.model.sim.bulk_fill_probs(self.probs, self.layout)
-            self._clip_probs()
-    
-            if oob_check:  # Only used for termgap cases
-                if not self.model.sim.bulk_test_if_paths_are_sufficient(self.layout, self.probs, verbosity=1):
-                    raise ValueError("Out of bounds!")  # signals LM optimizer
-
-            if shared_mem_leader:
-                terms_no_penalty = self.raw_objfn.terms(self.probs, self.counts, self.total_counts, self.freqs)
-                terms[:self.nelements] = terms_no_penalty
-                if self._process_penalties:
-                    terms[self.nelements:] = self._terms_penalty(paramvec)
-
-        if self.firsts is not None and shared_mem_leader:
-            omitted_probs = 1.0 - _np.array([self.probs[self.layout.indices_for_index(i)].sum() for i in self.indicesOfCircuitsWithOmittedData])
-            omitted_probs_firsts_terms = self.raw_objfn.zero_freq_terms(self.total_counts[self.firsts], omitted_probs)
-            terms[self.firsts] += omitted_probs_firsts_terms
-        
-        unit_ralloc.host_comm_barrier()
-
->>>>>>> 871a5719
         self.raw_objfn.resource_alloc.profiler.add_time(profiler_str, tm)
         assert(terms.shape == (self.nelements + self.local_ex,))
         return terms
@@ -4580,11 +4505,7 @@
         if self.regularize_factor > 0:
             n = len(paramvec)
             terms_jac[off:off + n, :] = _np.diag([(self.regularize_factor * _np.sign(x) if abs(x) > 1.0 else 0.0) for x in paramvec[wrtslice]])  # (N,N)
-<<<<<<< HEAD
-            paramvec_norm = self.regularize_factor * _np.array([max(0, absx - 1.0) for absx in map(abs, paramvec)], 'd')
-=======
             paramvec_norm = _paramvec_norm_penalty(self.regularize_factor, paramvec)
->>>>>>> 871a5719
             terms_jac[off:off + n, :] *= 2*paramvec_norm[:, None]
             off += n
 
@@ -4618,11 +4539,7 @@
             blocks.append(forcefn_penalty)
 
         if self.regularize_factor != 0:
-<<<<<<< HEAD
-            paramvec_norm = self.regularize_factor * _np.array([max(0, absx - 1.0) for absx in map(abs, paramvec)], 'd')
-=======
             paramvec_norm = _paramvec_norm_penalty(self.regularize_factor, paramvec)
->>>>>>> 871a5719
             paramvec_norm **= 2
             blocks.append(paramvec_norm)
 
