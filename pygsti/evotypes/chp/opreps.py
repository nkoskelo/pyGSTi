--- conflicted
+++ resolved
@@ -34,15 +34,6 @@
     def num_qubits(self):
         return self.state_space.num_qubits
 
-<<<<<<< HEAD
-    def chp_ops(self, seed_or_state=None):
-        return self.base_chp_ops
-
-    def chp_str(self, seed_or_state=None):
-        op_str = '\n'.join(self.chp_ops(seed_or_state=seed_or_state))
-        if len(op_str) > 0: op_str += '\n'
-        return op_str
-=======
     def acton(self, state):
         return self.acton_random(state, None)  # default is to ignore rand_state
 
@@ -70,7 +61,6 @@
             str_ops = self.__class__.__name__  # fall back to class name
         raise NotImplementedError("CHP op '%s' cannot convert themselves to dense %s-space matrices (yet)" %
                                   (str_ops, on_space))
->>>>>>> 6fbb5d54
 
 
 class OpRepClifford(OpRep):
@@ -113,18 +103,10 @@
     def reinit_factor_op_reps(self, factor_op_reps):
         self.factors_reps = factor_op_reps
 
-<<<<<<< HEAD
-    def chp_ops(self, seed_or_state=None):
-        ops = []
-        for factor in self.factor_reps:
-            ops.extend(factor.chp_ops(seed_or_state=seed_or_state))
-
-=======
     def _chp_ops(self, seed_or_state=None):
         ops = []
         for factor in self.factor_reps:
             ops.extend(factor._chp_ops(seed_or_state=seed_or_state))
->>>>>>> 6fbb5d54
         return ops
 
 
@@ -150,19 +132,11 @@
         self.embedded_to_local_qubit_indices = {str(i): str(j) for i, j in enumerate(qubit_indices)}
 
         # TODO: This doesn't work as nicely for the stochastic op, where chp_ops can be reset between chp_str calls
-<<<<<<< HEAD
-        chp_ops = [_update_chp_op(op, self.embedded_to_local_qubit_indices) for op in self.embedded_rep.chp_ops()]
-        super(OpRepEmbedded, self).__init__(chp_ops, state_space)
-
-    def chp_ops(self, seed_or_state=None):
-        return [_update_chp_op(op, self.embedded_to_local_qubit_indices) for op in self.embedded_rep.chp_ops(seed_or_state=seed_or_state)]
-=======
         chp_ops = [_update_chp_op(op, self.embedded_to_local_qubit_indices) for op in self.embedded_rep._chp_ops()]
         super(OpRepEmbedded, self).__init__(chp_ops, state_space)
 
     def _chp_ops(self, seed_or_state=None):
         return [_update_chp_op(op, self.embedded_to_local_qubit_indices) for op in self.embedded_rep._chp_ops(seed_or_state=seed_or_state)]
->>>>>>> 6fbb5d54
 
 
 class OpRepRepeated(OpRep):
@@ -170,11 +144,7 @@
         state_space = _StateSpace.cast(state_space)
         self.repeated_rep = rep_to_repeat
         self.num_repetitions = num_repetitions
-<<<<<<< HEAD
-        super(OpRepRepeated, self).__init__(self.repeated_rep.chp_ops() * self.num_repetitions, state_space)
-=======
         super(OpRepRepeated, self).__init__(self.repeated_rep._chp_ops() * self.num_repetitions, state_space)
->>>>>>> 6fbb5d54
 
 
 class OpRepRandomUnitary(OpRep):
@@ -182,8 +152,6 @@
     def __init__(self, basis, unitary_rates, unitary_reps, seed_or_state, state_space):
         self.basis = basis
         assert (basis.name in ['pp', 'PP']), "Only Pauli basis is allowed for 'chp' evotype"
-<<<<<<< HEAD
-=======
 
         state_space = _StateSpace.cast(state_space)
         nqubits = state_space.num_qubits
@@ -195,7 +163,6 @@
         else:
             assert(len(unitary_rates) == len(self.unitary_reps))
             self.unitary_rates = _np.array(unitary_rates, 'd')
->>>>>>> 6fbb5d54
 
         if isinstance(seed_or_state, _RandomState):
             self._rand_state = seed_or_state
@@ -287,29 +254,6 @@
     def update_rates(self, rates):
         unitary_rates = [1 - sum(rates)] + list(rates)
         self.rates[:] = rates
-<<<<<<< HEAD
-
-    def chp_ops(self, seed_or_state=None):
-        # Optionally override RNG for this call
-        if seed_or_state is not None:
-            if isinstance(seed_or_state, _np.random.RandomState):
-                rand_state = seed_or_state
-            else:
-                rand_state = _np.random.RandomState(seed_or_state)
-        else:
-            rand_state = self.rand_state
-        
-        rates = self.rates
-        all_rates = [*rates, 1.0 - sum(rates)]  # Include identity so that probabilities are 1
-        index = rand_state.choice(self.basis.size, p=all_rates)
-
-        # If final entry, no operation selected
-        if index == self.basis.size - 1:
-            return []
-
-        rep = self.stochastic_superop_reps[index]
-        return rep.chp_ops()
-=======
         self.update_unitary_rates(unitary_rates)
 
     #TODO REMOVE - covered by OpRepRandomUnitary
@@ -332,5 +276,4 @@
     #        return []
     #
     #    rep = self.stochastic_superop_reps[index]
-    #    return rep._chp_ops()
->>>>>>> 6fbb5d54
+    #    return rep._chp_ops()