--- conflicted
+++ resolved
@@ -2154,19 +2154,11 @@
         Parameters
         ----------
         gate_noise : float, optional
-<<<<<<< HEAD
-          apply depolarizing noise of strength 1-noise to all
-          gates in the gateset. (Multiplies each assumed-Pauli-basis gate
-          matrix by the diagonal matrix with (1.0-noise) along all
-          the diagonal elements except the first (the identity).
-
-=======
-          apply depolarizing noise of strength ``1-gate_noise`` to all gates in
+         apply depolarizing noise of strength ``1-gate_noise`` to all gates in
           the gateset. (Multiplies each assumed-Pauli-basis gate matrix by the
           diagonal matrix with ``(1.0-gate_noise)`` along all the diagonal
           elements except the first (the identity).
     
->>>>>>> 57b29aa7
         spam_noise : float, optional
           apply depolarizing noise of strength ``1-spam_noise`` to all SPAM
           vectors in the gateset. (Multiplies the non-identity part of each
@@ -2174,15 +2166,7 @@
           by ``(1.0-spam_noise)``).
 
         max_gate_noise : float, optional
-<<<<<<< HEAD
-          specified instead of 'gate_noise'; apply a random depolarization
-          with maximum strength 1-max_noise to each gate in the gateset.
-
-        max_spam_noise : float, optional
-          specified instead of 'spam_noise'; apply a random depolarization
-          with maximum strength 1-max_noise to SPAM vector in the gateset.
-
-=======
+
           specified instead of `gate_noise`; apply a random depolarization
           with maximum strength ``1-max_gate_noise`` to each gate in the
           gateset.
@@ -2192,7 +2176,6 @@
           with maximum strength ``1-max_spam_noise`` to SPAM vector in the
           gateset.
     
->>>>>>> 57b29aa7
         seed : int, optional
           if not ``None``, seed numpy's random number generator with this value
           before generating random depolarizations.
