--- conflicted
+++ resolved
@@ -128,7 +128,10 @@
 gs_target = _qutrit.make_qutrit_gateset(errorScale=0, Xangle=_pi/2, Yangle=_pi/2,
                                        MSglobal=_pi/2, MSlocal=0, basis="qt")
 
-<<<<<<< HEAD
+legacy_gs_target = _qutrit.make_qutrit_gateset(errorScale=0, Xangle=-_pi/2, Yangle=_pi/2,
+                                       MSglobal=-_pi/2, MSlocal=0, basis="qt")
+  #Note: negative signs from weird/incorrect conventions
+
 global_fidPairs =  [
     (0, 0), (0, 4), (3, 6), (4, 5), (5, 3), (6, 0), (7, 5), (7, 6), 
     (8, 4)]
@@ -321,9 +324,4 @@
   ('Gm', 'Gm', 'Gi', 'Gi', 'Gy', 'Gi'): [
         (0, 0), (0, 4), (3, 6), (4, 5), (5, 3), (7, 5), (7, 6), 
         (8, 4)],
-}
-=======
-legacy_gs_target = _qutrit.make_qutrit_gateset(errorScale=0, Xangle=-_pi/2, Yangle=_pi/2,
-                                       MSglobal=-_pi/2, MSlocal=0, basis="qt")
-  #Note: negative signs from weird/incorrect conventions
->>>>>>> 031e0500
+}