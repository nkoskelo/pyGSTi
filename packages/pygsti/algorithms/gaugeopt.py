from __future__ import division, print_function, absolute_import, unicode_literals
#*****************************************************************
#    pyGSTi 0.9:  Copyright 2015 Sandia Corporation
#    This Software is released under the GPL license detailed
#    in the file "license.txt" in the top-level pyGSTi directory
#*****************************************************************
""" GST gauge optimization algorithms """

import numpy as _np
import warnings as _warnings

from .. import objects as _objs
from .. import tools as _tools
from .. import optimize as _opt

def create_objective_fn(gateset, targetGateset, itemWeights=None,
                       CPpenalty=0, TPpenalty=0, validSpamPenalty=0,
                       gatesMetric="frobenius", spamMetric="frobenius"):
    if itemWeights is None: itemWeights = {}
    gateWeight = itemWeights.get('gates',1.0)
    spamWeight = itemWeights.get('spam',1.0)
    mxBasis = gateset.get_basis_name()
    basisDim = gateset.get_basis_dimension()

    #Use the target gateset's basis if gateset's is unknown
    # (as it can often be if it's just come from an logl opt,
    #  since from_vector will clear any basis info)
    if mxBasis == "unknown" and targetGateset is not None: 
        mxBasis = targetGateset.get_basis_name()
        basisDim = targetGateset.get_basis_dimension()

    def objective_fn(gs):
        ret = 0

        if CPpenalty != 0:
            gs.set_basis(mxBasis,basisDim) #set basis for jamiolkowski iso
            s = _tools.sum_of_negative_choi_evals(gs, weights=None)
              # we desire *uniform* weights (don't specify itemWeights here)
            ret += CPpenalty * s

        if TPpenalty != 0:
            rhoVecFirstEl = 1.0 / (gs.dim**0.25)  # note: sqrt(gateDim) gives linear dim of density mx
            for gate in gs.gates.values():
                ret += TPpenalty * abs(1.0-gate[0,0])
                for k in range(1,gate.shape[1]):
                    ret += TPpenalty * abs(gate[0,k])
            for rhoVec in gs.preps.values():
                ret += TPpenalty * abs(rhoVecFirstEl - rhoVec[0])

        if validSpamPenalty != 0:
            sp =  sum( [ _tools.prep_penalty(rhoVec,mxBasis) for rhoVec in gs.preps.values() ] )
            sp += sum( [ _tools.effect_penalty(EVec,mxBasis) for EVec   in gs.effects.values() ] )
            ret += validSpamPenalty*sp

        if targetGateset is not None:
            if gatesMetric == "frobenius":
                if spamMetric == "frobenius":
                    ret += gs.frobeniusdist(targetGateset, None, gateWeight,
                                            spamWeight, itemWeights)
                else:
                    ret += gs.frobeniusdist(targetGateset,None,gateWeight,0,itemWeights)
    
            elif gatesMetric == "fidelity":
                for gateLbl in gs.gates:
                    wt = itemWeights.get(gateLbl, gateWeight)
                    ret += wt * (1.0 - _tools.process_fidelity(
                            targetGateset.gates[gateLbl], gs.gates[gateLbl]))**2
    
            elif gatesMetric == "tracedist":
                    for gateLbl in gs.gates:
                        wt = itemWeights.get(gateLbl, gateWeight)
                        ret += gateWeight * _tools.jtracedist(
                            targetGateset.gates[gateLbl], gs.gates[gateLbl])
    
            else: raise ValueError("Invalid gatesMetric: %s" % gatesMetric)
    
            if spamMetric == "frobenius":
                pass #added in special case above to match normalization in frobeniusdist
                #ret += gs.frobeniusdist(targetGateset,None,0,spamWeight,itemWeights)
    
            elif spamMetric == "fidelity":
                for spamlabel in gs.get_spam_labels():
                    wt = itemWeights.get(spamlabel, spamWeight)
                    ret += wt * (1.0 - _tools.process_fidelity(
                            targetGateset.get_spamgate(spamlabel),
                            gs.get_spamgate(spamlabel)))**2
    
            elif spamMetric == "tracedist":
                for spamlabel in gs.get_spam_labels():
                    wt = itemWeights.get(spamlabel, spamWeight)
                    ret += wt * _tools.jtracedist(
                        targetGateset.get_spamgate(spamlabel),
                        gs.get_spamgate(spamlabel))
    
            else: raise ValueError("Invalid spamMetric: %s" % spamMetric)

        return ret
    return objective_fn

def gaugeopt_to_target(gateset, targetGateset, itemWeights=None,
                       CPpenalty=0, TPpenalty=0, validSpamPenalty=0,
                       gatesMetric="frobenius", spamMetric="frobenius",
                       gauge_group=None, method='L-BFGS-B', maxiter=100000,
                       maxfev=None, tol=1e-8, returnAll=False, verbosity=0,
                       checkJac=False):
    """
    Optimize the gauge degrees of freedom of a gateset to that of a target.

    Parameters
    ----------
    gateset : GateSet
        The gateset to gauge-optimize

    targetGateset : GateSet
        The gateset to optimize to.  The metric used for comparing gatesets
        is given by `gatesMetric` and `spamMetric`.

    itemWeights : dict, optional
        Dictionary of weighting factors for gates and spam operators.  Keys can
        be gate, state preparation, or POVM effect, as well as the special values
        "spam" or "gates" which apply the given weighting to *all* spam operators
        or gates respectively.  Values are floating point numbers.  Values given 
        for specific gates or spam operators take precedence over "gates" and
        "spam" values.  The precise use of these weights depends on the gateset
        metric(s) being used.
       
    CPpenalty : float, optional
        A prefactor for a L1-like CP pentalty term that prefers gatesets 
        which are completely positive.  The penalty term equals the sum
        of the magnitudes of the negative eigenvalues of each gate's 
        Choi matrix.

    TPpenalty : float, optional
        A prefactor for an L1-like TP pentalty term which penalizes
        gates when their first row is *not* equal to [1, 0, ... 0],
        and penalizes state preparation vectors when their first element
        does not equal sqrt( 1/sqrt(dim) ).

    validSpamPenalty : float, optional
        A prefactor for a term in the objective function which penalizes
        state preparation vectors which don't correspond to *positive*
        (density) matrices and penalizes effects which have eigenvalues
        outside of the [0,1] range.
        
    gatesMetric : {"frobenius", "fidelity", "tracedist"}, optional
        The metric used to compare gates within gate sets. "frobenius" computes 
        the normalized sqrt(sum-of-squared-differences), with weights
        multiplying the squared differences (see :func:`GateSet.frobeniusdist`).
        "fidelity" and "tracedist" sum the individual infidelities or trace
        distances of each gate, weighted by the weights.

    spamMetric : {"frobenius", "fidelity", "tracedist"}, optional
        The metric used to compare spam vectors within gate sets. "frobenius"
        computes the normalized sqrt(sum-of-squared-differences), with weights
        multiplying the squared differences (see :func:`GateSet.frobeniusdist`).
        "fidelity" and "tracedist" sum the individual infidelities or trace
        distances of each "SPAM gate", weighted by the weights.

    gauge_group : GaugeGroup, optional
        The gauge group which defines which gauge trasformations are optimized
        over.  If None, then the `gateset`'s default gauge group is used.

    method : string, optional
        The method used to optimize the objective function.  Can be any method
        known by scipy.optimize.minimize such as 'BFGS', 'Nelder-Mead', 'CG', 'L-BFGS-B',
        or additionally:

        - 'custom' -- custom CG that often works better than 'CG'
        - 'supersimplex' -- repeated application of 'Nelder-Mead' to converge it
        - 'basinhopping' -- scipy.optimize.basinhopping using L-BFGS-B as a local optimizer
        - 'swarm' -- particle swarm global optimization algorithm
        - 'evolve' -- evolutionary global optimization algorithm using DEAP
        - 'brute' -- Experimental: scipy.optimize.brute using 4 points along each dimensions

    maxiter : int, optional
        Maximum number of iterations for the gauge optimization.

    maxfev : int, optional
        Maximum number of function evaluations for the gauge optimization.
        Defaults to maxiter.

    tol : float, optional
        The tolerance for the gauge optimization.

    returnAll : bool, optional
        When True, return best "goodness" value and gauge matrix in addition to the
        gauge optimized gateset.

    verbosity : int, optional
        How much detail to send to stdout.

    checkJac : bool
        When True, check least squares analytic jacobian against finite differences

    Returns
    -------
    gateset                            if returnAll == False

    (goodnessMin, gaugeMx, gateset)    if returnAll == True

      where goodnessMin is the minimum value of the goodness function (the best 'goodness')
      found, gaugeMx is the gauge matrix used to transform the gateset, and gateset is the
      final gauge-transformed gateset.
    """
    if itemWeights is None: 
        itemWeights = {}
    gateWeight = itemWeights.get('gates',1.0)
    spamWeight = itemWeights.get('spam',1.0)

    if CPpenalty         == 0 and \
        TPpenalty        == 0 and \
        validSpamPenalty == 0 and \
        targetGateset is not None and \
        gatesMetric == "frobenius" and \
        spamMetric  == "frobenius":

        def objective_fn(gs):
            residuals, nsummands = gs.residuals(targetGateset, None, gateWeight, spamWeight, itemWeights)
            return residuals

        algorithm = 'ls'
    else:
        objective_fn = create_objective_fn(gateset, targetGateset,
                itemWeights, 
                CPpenalty, TPpenalty, 
                validSpamPenalty, gatesMetric, 
                spamMetric)
        algorithm = 'min'
        

    result = gaugeopt_custom(gateset, objective_fn, gauge_group, method,
            maxiter, maxfev, tol, returnAll, verbosity, algorithm=algorithm, 
            itemWeights=itemWeights, checkJac=checkJac)

    #If we've gauge optimized to a target gate set, declare that the
    # resulting gate set is now in the same basis as the target.
    if targetGateset is not None:
        newGateset = result[-1] if returnAll else result
        newGateset.set_basis(targetGateset.get_basis_name(),
                             targetGateset.get_basis_dimension())
        print('gauge opt result distance to target')
        print(newGateset.frobeniusdist(targetGateset))
    
    return result
'''
for gateLabel, gate in self.gates.items():
    wt = itemWeights.get(gateLabel, gateWeight)
    resids.append(
            wt * gate.residuals(
        otherCalc.gates[gateLabel], T, Ti))
    nSummands += wt * (gate.dim)**2

for lbl,rhoV in self.preps.items():
    wt = itemWeights.get(lbl, spamWeight)
    resids.append(
        wt * rhoV.residuals(otherCalc.preps[lbl],
                                  'prep', T, Ti))
    nSummands += wt * rhoV.dim

for lbl,Evec in self.effects.items():
    wt = itemWeights.get(lbl, spamWeight)
    resids.append(
        wt * Evec.residuals(otherCalc.effects[lbl],
                            'effect', T, Ti))

    nSummands += wt * Evec.dim

if self.povm_identity is not None:
    wt = itemWeights.get(self._identityLabel, spamWeight)
    resids.append(
        wt * self.povm_identity.residuals(
        otherCalc.povm_identity, 'effect', T, Ti))
    nSummands += wt * self.povm_identity.dim
else:
for gateLabel,gate in self.gates.items():
    wt = itemWeights.get(gateLabel, gateWeight)
    resids.append(
        wt * gate.residuals(otherCalc.gates[gateLabel]))
    nSummands += wt * (gate.dim)**2

for lbl,rhoV in self.preps.items():
    wt = itemWeights.get(lbl, spamWeight)
    resids.append(
        wt * rhoV.residuals(otherCalc.preps[lbl],'prep'))
    nSummands += wt * rhoV.dim

for lbl,Evec in self.effects.items():
    wt = itemWeights.get(lbl, spamWeight)
    resids.append(
        wt * Evec.residuals(otherCalc.effects[lbl],'effect'))
    nSummands += wt * Evec.dim

if self.povm_identity is not None and \
   otherCalc.povm_identity is not None:
    wt = itemWeights.get(self._identityLabel, spamWeight)
'''

def calculate_ls_jacobian(gaugeGroupEl, gateset, call_objective_fn, itemWeights, check=False):
    gateWeight = itemWeights.get('gates',1.0)
    spamWeight = itemWeights.get('spam',1.0)
    def jacobian(vec):
        '''
        The derivative of the objective function with respect the input parameter vector, v
        This is UNSQUARED, because the residuals are unsquared.
        '''
        # equivalent to a 'from numpy import dot', but only for the scope of this function
        dot = _np.dot

        gaugeGroupEl.from_vector(vec)
        gs = gateset.copy()
        gs.transform(gaugeGroupEl)

        gates   = list(gs.gates.values())
        preps   = list(gs.preps.values())
        effects = list(gs.effects.values())
        assert len(gates) > 0

        # Indices: Jacobian output matrix has shape (L, N)
        start = 0
        d = gates[0].shape[0]
        N = vec.shape[0]
        L = (d**2 * len(gates)   + 
             d    * len(preps)   + 
             d    * len(effects) +
             d    * (0 if gs._povm_identity is None else 1))
        jacMx = _np.zeros((L, N))

        # S, and S_inv are (dxd)
        S       = gaugeGroupEl.get_transform_matrix()
        S_inv   = gaugeGroupEl.get_transform_matrix_inverse()
        # dS is ((d*d)xlen(v))
        dS      = gaugeGroupEl.gate.deriv_wrt_params()
        # dS is (dxdxlen(v))
        dS.shape = (d, d, N)
        rolled  = _np.rollaxis(dS, 2)
        rolled2 = _np.rollaxis(dS, 2, 1)
        for Glabel, G in gs.gates.items():
            '''
            Jac_gate = S_inv @ [dS @ S_inv @ Gk @ S - Gk @ dS]
                                ^^^^^^^^^^^^^^^^^^^   ^^^^^^^
                                left                  right

            => (d**2, N) mx
            '''
            wt   = itemWeights.get(Glabel, gateWeight)

            right = dot(G, rolled)
            right = _np.rollaxis(right, 2, 1)

            left = dot(S_inv, dot(G, S))
            left = dot(rolled, left)
            left = _np.rollaxis(left, 0, 3)

            result = left - right
            result = _np.rollaxis(result, 2) # Roll the same way as dS
            result = dot(S_inv, result)
            result = _np.rollaxis(result, 2, 1) # Don't mix up d sides
            result = -1 * result.reshape((d**2, N))
            assert result.shape == (d ** 2, N)
            jacMx[start:start+d**2] = wt * result
            start += d**2
        for Plabel, P in gs.preps.items():
            '''
            Jac_prep = - S_inv @ dS @ S_inv @ P
                         ^^^^^^^^^^   ^^^^^^^^^       
                         left         right
            => (d, N) mx
            '''
            wt   = itemWeights.get(Plabel, spamWeight)

            left   = dot(S_inv, rolled)
            right  = dot(S_inv, P)
            result = dot(left, right)
            result *= -1
            result.shape = (d, N)
            assert result.shape == (d, N)
<<<<<<< HEAD
            jacMx[start:start+d] = wt * result
=======
            jacMx[start:start+d] = spamWeight * result
>>>>>>> 43f50412
            start += d
        for Elabel, E in gs.effects.items():
            '''
            Jac_effect = Ek.T @ dS
            => (d, N) mx
            '''
            wt   = itemWeights.get(Elabel, spamWeight)

            result = dot(E.T, rolled).T
            # (1,d, N) to (d, N)
            result.shape = (d, N)
            assert result.shape == (d, N)
            jacMx[start:start+d] = wt * result
            start += d
        if gs._povm_identity is not None:
            '''
            Jac_effect = Ek.T @ dS
            => (d, N) mx
            '''
            wt   = itemWeights.get(gs._identitylabel, spamWeight)

            result = dot(gs._povm_identity.T, rolled).T
            result.shape = (d, N)
            # (1,d, N) to (d, N)
            assert result.shape == (d, N)
            jacMx[start:start+d] = wt * result
            start += d
<<<<<<< HEAD

        if check:
            alt_jac = _opt.optimize._fwd_diff_jacobian(call_objective_fn, vec, 1e-6)
            if _tools.array_eq(jacMx, alt_jac, tol=1e-6):
                print('Jacobian test passed')
            else:
                print('Jacobian test failed: {}'.format(_np.linalg.norm(jacMx - alt_jac)))
                '''
                import matplotlib.pyplot as plt
                fig, (ax1, ax2, ax3) = plt.subplots(1, 3, sharey=True)

                ax1.matshow(jacMx, vmin=-1, vmax=1)
                ax1.set_title('analytic')
                ax2.matshow(alt_jac, vmin=-1, vmax=1)
                ax2.set_title('ffd')
                im = ax3.matshow(alt_jac - jacMx, vmin=-1, vmax=1)
                ax3.set_title('combined')

                fig.subplots_adjust(right=0.8)
                cbar_ax = fig.add_axes([0.85, 0.15, 0.05, 0.7])
                fig.colorbar(im, cax=cbar_ax)
                plt.show()
                '''
=======
>>>>>>> 43f50412
        return jacMx
    return jacobian

def gaugeopt_custom(gateset, objective_fn, gauge_group=None,
                    method='L-BFGS-B', maxiter=100000, maxfev=None, tol=1e-8,
                    returnAll=False, verbosity=0, algorithm='min', itemWeights=None,
                    checkJac=False):
    """
    Optimize the gauge of a gateset using a custom objective function.

    Parameters
    ----------
    gateset : GateSet
        The gateset to gauge-optimize

    objective_fn : function
        The function to be minimized.  The function must take a single `GateSet`
        argument and return a float.

    gauge_group : GaugeGroup, optional
        The gauge group which defines which gauge trasformations are optimized
        over.  If None, then the `gateset`'s default gauge group is used.

    method : string, optional
        The method used to optimize the objective function.  Can be any method
        known by scipy.optimize.minimize such as 'BFGS', 'Nelder-Mead', 'CG', 'L-BFGS-B',
        or additionally:

        - 'custom' -- custom CG that often works better than 'CG'
        - 'supersimplex' -- repeated application of 'Nelder-Mead' to converge it
        - 'basinhopping' -- scipy.optimize.basinhopping using L-BFGS-B as a local optimizer
        - 'swarm' -- particle swarm global optimization algorithm
        - 'evolve' -- evolutionary global optimization algorithm using DEAP
        - 'brute' -- Experimental: scipy.optimize.brute using 4 points along each dimensions

    maxiter : int, optional
        Maximum number of iterations for the gauge optimization.

    maxfev : int, optional
        Maximum number of function evaluations for the gauge optimization.
        Defaults to maxiter.

    tol : float, optional
        The tolerance for the gauge optimization.

    returnAll : bool, optional
        When True, return best "goodness" value and gauge matrix in addition to the
        gauge optimized gateset.

    verbosity : int, optional
        How much detail to send to stdout.

    algorithm : string, either 'ls' or 'min', optional
        The algorithm to use when performing gauge optimization

    itemWeights : dict, optional
        Dictionary of weighting factors for gates and spam operators.  Keys can
        be gate, state preparation, or POVM effect, as well as the special values
        "spam" or "gates" which apply the given weighting to *all* spam operators
        or gates respectively.  Values are floating point numbers.  Values given 
        for specific gates or spam operators take precedence over "gates" and
        "spam" values.  The precise use of these weights depends on the gateset
        metric(s) being used.

    checkJac : bool
        Check the Jacobian against finite differences

    Returns
    -------
    gateset                            if returnAll == False

    (goodnessMin, gaugeMx, gateset)    if returnAll == True

      where goodnessMin is the minimum value of the goodness function (the best 'goodness')
      found, gaugeMx is the gauge matrix used to transform the gateset, and gateset is the
      final gauge-transformed gateset.
    """

    printer = _objs.VerbosityPrinter.build_printer(verbosity)

    if itemWeights is None:
        itemWeights = dict()

    if gauge_group is None:
        gauge_group = gateset.default_gauge_group
        if gauge_group is None:
            #don't do any gauge optimization (assume trivial gauge group)
            _warnings.warn("No gauge group specified, so no gauge optimization performed.")
            if returnAll:
                return None, None, gateset.copy() 
            else: 
                return gateset.copy()

    x0 = gauge_group.get_initial_params() #gauge group picks a good initial el
    gaugeGroupEl = gauge_group.get_element(x0) #re-used element for evals

    def call_objective_fn(gaugeGroupElVec):
        gaugeGroupEl.from_vector(gaugeGroupElVec)
        gs = gateset.copy()
        transform = gaugeGroupEl.get_transform_matrix()
        gs.transform(gaugeGroupEl)
        return objective_fn(gs)

    bToStdout = (printer.verbosity > 2 and printer.filename is None)
    print_obj_func = _opt.create_obj_func_printer(call_objective_fn) #only ever prints to stdout!
    if bToStdout: 
        print_obj_func(x0) #print initial point

    if algorithm == 'min':
        minSol = _opt.minimize(call_objective_fn, x0,
                              method=method, maxiter=maxiter, maxfev=maxfev, tol=tol,
                              callback = print_obj_func if bToStdout else None)
    elif algorithm == 'ls':
        jacobian = calculate_ls_jacobian(gaugeGroupEl, gateset, call_objective_fn, itemWeights, checkJac)
        minSol  = _opt.least_squares(call_objective_fn, x0, jac=jacobian,
                                    max_nfev=maxfev, ftol=tol)
    else:
        raise ValueError('Unknown algorithm inside of gauge opt: {}'.format(algorithm))

    gaugeGroupEl.from_vector(minSol.x)
    newGateset = gateset.copy()
    newGateset.transform(gaugeGroupEl)

    if returnAll:
        return minSol.fun, gaugeMat, newGateset
    else:  
        return newGateset


# OLD ############################################################################################


#Note: this code overlaps do_mlgst a lot -- consolidate in FUTURE?
def optimize_gauge(gateset, toGetTo, maxiter=100000, maxfev=None, tol=1e-8,
                   method='L-BFGS-B', targetGateset=None, targetFactor=0.0001,
                   constrainToTP=False, constrainToCP=False, constrainToValidSpam=False,
                   returnAll=False, gateWeight=1.0, spamWeight=1.0, itemWeights=None,
                   targetGatesMetric="frobenius", targetSpamMetric="frobenius",
                   verbosity=0):
    """
    Optimize the gauge of a GateSet using some 'goodness' function.

    Note: this function is DEPRECATED, and should be replaced, usually,
    by a call to :func:`gaugeopt_to_target` or :func:`gaugeopt_custom`.

    Parameters
    ----------
    gateset : GateSet
        The gateset to gauge-optimize

    toGetTo : string
        Specifies which goodness function is used.  Allowed values are:

        - 'target' -- minimize the frobenius norm of the difference between
          gateset and targetGateset, which must be specified.
        - 'CPTP'   -- minimize the non-CPTP-ness of the gateset.
        - 'TP'     -- minimize the non-TP-ness of the gateset.
        - 'TP and target' -- minimize the non-TP-ness of the gateset and
          the frobenius norm distance to targetGateset using targetFactor
          to multiply this distance.
        - 'CPTP and target' -- minimize the non-CPTP-ness of the gateset and
          the frobenius norm distance to targetGateset using targetFactor to
          multiply this distance.
        - 'Completely Depolarized' -- minimize the frobenius norm distance
          between gateset and the completely-depolarized gateset.

    maxiter : int, optional
        Maximum number of iterations for the gauge optimization.

    maxfev : int, optional
        Maximum number of function evaluations for the gauge optimization.
        Defaults to maxiter.

    tol : float, optional
        The tolerance for the gauge optimization.

    method : string, optional
        The method used to optimize the objective function.  Can be any method
        known by scipy.optimize.minimize such as 'BFGS', 'Nelder-Mead', 'CG', 'L-BFGS-B',
        or additionally:

        - 'custom' -- custom CG that often works better than 'CG'
        - 'supersimplex' -- repeated application of 'Nelder-Mead' to converge it
        - 'basinhopping' -- scipy.optimize.basinhopping using L-BFGS-B as a local optimizer
        - 'swarm' -- particle swarm global optimization algorithm
        - 'evolve' -- evolutionary global optimization algorithm using DEAP
        - 'brute' -- Experimental: scipy.optimize.brute using 4 points along each dimensions

    targetGateset : GateSet, optional
        The target gateset used by the 'target', 'TP and target' and 'CPTP and target'
        values of the toGetTo parameter (above).

    targetFactor : float, optional
        A weighting factor that multiplies by the frobenius norm difference between gateset
        and targetGateset with toGetTo is either "TP and target" or "CPTP and target".

    constrainToTP : bool, optional
       When toGetTo == 'target', whether gauge optimization is constrained to TP gatesets.

    constrainToCP : bool, optional
       When toGetTo == 'target', whether gauge optimization is constrained to CP gatesets.

    constrainToValidSpam : bool, optional
       When toGetTo == 'target', whether gauge optimization is constrained to gatesets with
       valid state preparation and measurements.

    returnAll : bool, optional
       When True, return best "goodness" value and gauge matrix in addition to the
       gauge optimized gateset.

    gateWeight : float, optional
       Weighting factor that multiplies each single-gate norm before summing it
       into the total frobenius norm between two gatesets.

    spamWeight : float, optional
       Weighting factor that multiplies the norms of between surface-preparation
       and measuement vectors (or gates, depending on the metric used) before
       summing them into the total norm between two gatesets.

    itemWeights : dict, optional
       Dictionary of weighting factors for individual gates and spam operators.
       Keys can be gate, state preparation, POVM effect, or spam labels.  Values
       are floating point numbers.  By default, weights are set by gateWeight
       and spamWeight.  All values *present* in itemWeights override gateWeight
       and spamWeight.

    targetGatesMetric : string, optional
       When toGetTo == "target", this specifies the metric used to evaluate what
       "close to the target" means for the gate matrices.  Allowed values are
       "frobenius", "fidelity", and "tracedist". Contributions for the individual
       gates are summed, and in the case of frobenius, ultimately normalized by
       the number of elements.

    targetSpamMetric : string, optional
       When toGetTo == "target", this specifies the metric used to evaluate what
       "close to the target" means for the spam vectors.  Allowed values are
       "frobenius", "fidelity", and "tracedist". Contributions for the individual
       vectors are summed, and in the case of frobenius, ultimately normalized
       by the number of elements.

    verbosity : int, optional
        How much detail to send to stdout.

    Returns
    -------
    gateset                            if returnAll == False

    (goodnessMin, gaugeMx, gateset)    if returnAll == True

      where goodnessMin is the minimum value of the goodness function (the best 'goodness')
      found, gaugeMx is the gauge matrix used to transform the gateset, and gateset is the
      final gauge-transformed gateset.
    """

    _warnings.warn("The function 'optimize_gauge' is deprecated," +
                   " and may be removed in future versions of pyGSTi")

    printer = _objs.VerbosityPrinter.build_printer(verbosity)

    #OLD
    #    - 'best fidelity' -- minimize the sum of gate fidelities between
    #      gateset and targetGateset, which must be specified.
    #    - 'best trace distance' -- minimize the sum of trace distances between
    #      gateset and targetGateset, which must be specified.

    if maxfev is None: maxfev = maxiter
    if itemWeights is None: itemWeights = {}

    gateDim = gateset.get_dimension()
    firstRowForTP = _np.zeros(gateDim); firstRowForTP[0] = 1.0
    mxBasis = gateset.get_basis_name()
    basisDim = gateset.get_basis_dimension()

    if toGetTo == "target":
        if targetGateset is None: raise ValueError("Must specify a targetGateset != None")

        CLIFF = 1e10
        cpPenalty = CLIFF if constrainToCP else 0
        spamPenalty = CLIFF if constrainToValidSpam else 0
        assert(method != "custom") #do not allow use of custom method yet (since it required a different obj func)

        #printer.log('', 2)
        printer.log(("--- Gauge Optimization to a target (%s) ---" % method), 1)

        def objective_func(vectorM):
            if constrainToTP: vectorM = _np.concatenate( (firstRowForTP,vectorM) )
            matM = vectorM.reshape( (gateDim,gateDim) )
            ggEl = _objs.FullGaugeGroup.element(matM)
            gs = gateset.copy(); gs.transform(ggEl)

            if cpPenalty != 0:
                gs.set_basis(mxBasis,basisDim) #set basis for jamiolkowski iso
                s = _tools.sum_of_negative_choi_evals(gs)
                if s > 1e-8: return cpPenalty #*(1.0+s) #1e-8 should match TOL in contract to CP routines

            if spamPenalty != 0:
                sp =  sum( [ _tools.prep_penalty(rhoVec,mxBasis) for rhoVec in list(gs.preps.values()) ] )
                sp += sum( [ _tools.effect_penalty(EVec,mxBasis) for EVec   in list(gs.effects.values()) ] )
                if sp > 1e-8: return spamPenalty #*(1.0+sp) #1e-8 should match TOL in contract to CP routines


            #Special case of full frobenius norm
                # TODO: remove?  but note this is different from the separate cases summed b/c of normalization
            if targetGatesMetric == "frobenius" and targetSpamMetric == "frobenius":
                return gs.frobeniusdist(targetGateset, None, gateWeight,
                                        spamWeight, itemWeights)

            diff = 0
            if targetGatesMetric == "frobenius":
                diff += gs.frobeniusdist(targetGateset, None, gateWeight,
                                         0.0, itemWeights)

            elif targetGatesMetric == "fidelity":
                for gateLbl in gs.gates:
                    wt = itemWeights.get(gateLbl, gateWeight)
                    diff += wt * (1.0 - _tools.process_fidelity(
                            targetGateset.gates[gateLbl], gs.gates[gateLbl]))**2

            elif targetGatesMetric == "tracedist":
                for gateLbl in gs.gates:
                    wt = itemWeights.get(gateLbl, gateWeight)
                    diff += gateWeight * _tools.jtracedist(
                        targetGateset.gates[gateLbl], gs.gates[gateLbl])
            else: raise ValueError("Invalid targetGatesMetric: %s" % targetGatesMetric)

            if targetSpamMetric == "frobenius":
                diff += gs.frobeniusdist(targetGateset, None, 0.0,
                                         spamWeight, itemWeights)

            elif targetSpamMetric == "fidelity":
                for spamlabel in gs.get_spam_labels():
                    wt = itemWeights.get(spamlabel, spamWeight)
                    diff += wt * (1.0 - _tools.process_fidelity(
                            targetGateset.get_spamgate(spamlabel),
                            gs.get_spamgate(spamlabel)))**2

            elif targetSpamMetric == "tracedist":
                for spamlabel in gs.get_spam_labels():
                    wt = itemWeights.get(spamlabel, spamWeight)
                    diff += wt * _tools.jtracedist(
                        targetGateset.get_spamgate(spamlabel),
                        gs.get_spamgate(spamlabel))

            else: raise ValueError("Invalid targetSpamMetric: %s" % targetGatesMetric)

            return diff


    elif toGetTo == "CPTP":

        if constrainToTP: #assume gateset is already in TP so no TP optimization needed
            tpGateset = gateset
            tpGaugeMx = _np.identity( gateDim, 'd' )
        else:
            _, tpGaugeMx, tpGateset = optimize_gauge(
                gateset,"TP", maxiter, maxfev, tol,
                'L-BFGS-B', targetGateset, targetFactor,
                constrainToTP, constrainToCP, constrainToValidSpam, True,
                gateWeight, spamWeight, itemWeights, printer-1)

        #printer.log('', 2)
        printer.log(("--- Gauge Optimization to CPTP w/valid SPAM (%s) ---" % method), 1)
        constrainToTP = True #always constrain next optimization to TP

        #DEBUG
        #import pickle
        #bestGaugeMx = pickle.load(open("bestGaugeMx.debug"))

        def objective_func(vectorM):
            #matM = vectorM.reshape( (gateDim,gateDim) )
            #gs = gateset.copy(); gs.transform(matM)

            vectorM = _np.concatenate( (firstRowForTP,vectorM) )
            matM = vectorM.reshape( (gateDim,gateDim) )
            ggEl = _objs.TPGaugeGroup.element(matM)
            gs = tpGateset.copy(); gs.transform(ggEl)

            gs.set_basis(mxBasis,basisDim) #set basis for jamiolkowski iso
            cpPenalties = _tools.sums_of_negative_choi_evals(gs)
            #numNonCP = sum([ 1 if p > 1e-4 else 0 for p in cpPenalties ])
            #cpPenalty = sum( [ 10**i*cp for (i,cp) in enumerate(cpPenalties)] ) + 100*numNonCP #DEBUG
            #print "DB: diff from best = ", frobeniusnorm(bestGaugeMx - matM) #DEBUG
            cpPenalty = sum( cpPenalties )

            spamPenalty =  sum( [ _tools.prep_penalty(rhoVec,mxBasis) for rhoVec in list(gs.preps.values()) ] )
            spamPenalty += sum( [ _tools.effect_penalty(EVec,mxBasis) for EVec   in list(gs.effects.values()) ] )

            #OLD
            #tpPenalty = 0
            #for gate in gs.gates.values():
            #  tpPenalty += (1.0-gate[0,0])**2
            #  for k in range(1,gate.shape[1]):
            #    tpPenalty += gate[0,k]**2
            #return cpPenalty + spamPenalty + tpPenalty

            penalty = cpPenalty + spamPenalty
            if penalty > 1e-100: return _np.log10(penalty)
            else: return -100


    elif toGetTo == "TP":
        #printer.log('', 2)
        printer.log(("--- Gauge Optimization to TP (%s) ---" % method), 1)
        if constrainToTP: raise ValueError("Cannot gauge optimize to TP and constrain to TP")
        rhoVecFirstEl = 1.0 / gateDim**0.25  # note: sqrt(gateDim) gives linear dim of density mx

        def objective_func(vectorM):
            matM = vectorM.reshape( (gateDim,gateDim) )
            ggEl = _objs.FullGaugeGroup.element(matM)
            gs = gateset.copy(); gs.transform(ggEl)

            tpPenalty = 0
            for gate in list(gs.gates.values()):
                tpPenalty += (1.0-gate[0,0])**2
                for k in range(1,gate.shape[1]):
                    tpPenalty += gate[0,k]**2

            for rhoVec in list(gs.preps.values()):
                tpPenalty += (rhoVecFirstEl - rhoVec[0])**2

            return tpPenalty

    elif toGetTo == "TP and target":
        #printer.log('', 2)
        printer.log(("--- Gauge Optimization to TP and target (%s) ---" % method), 1)
        if targetGateset is None: raise ValueError("Must specify a targetGateset != None")
        if constrainToTP: raise ValueError("Cannot gauge optimize to TP and constrain to TP")
        rhoVecFirstEl = 1.0 / gateDim**0.25  # note: sqrt(gateDim) gives linear dim of density mx

        def objective_func(vectorM):
            matM = vectorM.reshape( (gateDim,gateDim) )
            ggEl = _objs.FullGaugeGroup.element(matM)
            gs = gateset.copy(); gs.transform(ggEl)

            tpPenalty = 0
            for gate in list(gs.gates.values()):
                tpPenalty += (1.0-gate[0,0])**2
                for k in range(1,gate.shape[1]):
                    tpPenalty += gate[0,k]**2

            for rhoVec in list(gs.preps.values()):
                tpPenalty += (rhoVecFirstEl - rhoVec[0])**2

            return tpPenalty + gs.frobeniusdist(targetGateset, None,
                                                gateWeight, spamWeight,
                                                itemWeights) * targetFactor


    elif toGetTo == "CPTP and target":
        if targetGateset is None: raise ValueError("Must specify a targetGateset != None")

        if constrainToTP: #assume gateset is already in TP so no TP optimization needed
            tpGateset = gateset
            tpGaugeMx = _np.identity( gateDim, 'd' )
        else:
            _, tpGaugeMx, tpGateset = optimize_gauge(gateset, "TP and target", maxiter, maxfev, tol,
                                                     'L-BFGS-B', targetGateset, targetFactor,
                                                     constrainToTP, constrainToCP, constrainToValidSpam, True,
                                                     gateWeight, spamWeight, itemWeights, printer-1)

        #printer.log('', 2)
        printer.log(("--- Gauge Optimization to CPTP and target w/valid SPAM (%s) ---" % method), 1)
        constrainToTP = True # always constrain next optimization to TP

        def objective_func(vectorM):
            vectorM = _np.concatenate( (firstRowForTP,vectorM) ) #constraining to TP
            matM = vectorM.reshape( (gateDim,gateDim) )
            ggEl = _objs.TPGaugeGroup.element(matM)
            gs = tpGateset.copy(); gs.transform(ggEl)

            gs.set_basis(mxBasis,basisDim) #set basis for jamiolkowski iso
            cpPenalties = _tools.sums_of_negative_choi_evals(gs)
            cpPenalty = sum( cpPenalties )

            spamPenalty =  sum( [ _tools.prep_penalty(rhoVec,mxBasis) for rhoVec in list(gs.preps.values()) ] )
            spamPenalty += sum( [ _tools.effect_penalty(EVec,mxBasis) for EVec   in list(gs.effects.values()) ] )

            targetPenalty = targetFactor * gs.frobeniusdist(
                targetGateset, None, gateWeight, spamWeight, itemWeights)

            penalty = cpPenalty + spamPenalty + targetPenalty
            if penalty > 1e-100: return _np.log10(penalty)
            else: return -100


    elif toGetTo == "Completely Depolarized":
        #printer.log('', 2)
        printer.log(("--- Gauge Optimization to Completely Depolarized w/valid SPAM (%s) ---" % method), 1)
        complDepolGate = _np.zeros( (gateDim,gateDim) )
        complDepolGate[0,0] = 1.0

        def objective_func(vectorM):
            if constrainToTP: vectorM = _np.concatenate( (firstRowForTP,vectorM) )
            matM = vectorM.reshape( (gateDim,gateDim) )
            ggEl = _objs.FullGaugeGroup.element(matM)

            gs = gateset.copy(); gs.transform(ggEl); d=0
            for gateLabel in gs.gates:
                d += _tools.frobeniusdist(gs.gates[gateLabel],complDepolGate)
            spamPenalty  = sum( [ _tools.prep_penalty(rhoVec,mxBasis) for rhoVec in list(gs.preps.values()) ] )
            spamPenalty += sum( [ _tools.effect_penalty(EVec,mxBasis) for EVec   in list(gs.effects.values()) ] )
            return d + spamPenalty

    else: raise ValueError("Invalid toGetTo passed to optimize_gauge: %s" % toGetTo)

    #Run Minimization Algorithm
    startM = _np.identity(gateDim)  #take identity as initial gauge matrix

    x0 = startM.flatten() if not constrainToTP else startM[1:,:].flatten()
    bToStdout = (printer.verbosity > 2 and printer.filename is None)
    print_obj_func = _opt.create_obj_func_printer(objective_func) #only ever prints to stdout!
    minSol = _opt.minimize(objective_func, x0,
                          method=method, maxiter=maxiter, maxfev=maxfev, tol=tol,
                          stopval= -20 if toGetTo == "CPTP" else None,
                          callback = print_obj_func if bToStdout else None) #stopval=1e-7 -- (before I added log10)

    if constrainToTP:
        v = _np.concatenate( (firstRowForTP,minSol.x) )
        gaugeMat = v.reshape( (gateDim,gateDim) )
    else:
        gaugeMat = minSol.x.reshape( (gateDim,gateDim) )

    if toGetTo in ("CPTP","CPTP and target"):
        gaugeMat = _np.dot(tpGaugeMx, gaugeMat) #include initial TP gauge tranform

    ggEl = _objs.FullGaugeGroup.element(gaugeMat)
    newGateset = gateset.copy()
    newGateset.transform(ggEl)
    #newGateset.log("Optimize Gauge", { 'method': method, 'tol': tol, 'toGetTo': toGetTo } )

    #If we've optimized to a target, set the basis of the new gatset
    if toGetTo in ("target", "TP and target", "CPTP and target"):
        newGateset.set_basis(targetGateset.get_basis_name(),
                             targetGateset.get_basis_dimension())

    if toGetTo == "target":
        printer.log(('The resulting Frobenius-norm distance is: %g' % minSol.fun), 2)
        for gateLabel in newGateset.gates:
            printer.log("  frobenius norm diff of %s = %g" % (gateLabel,
              _tools.frobeniusdist(newGateset.gates[gateLabel],targetGateset.gates[gateLabel])), 2)
        for (rhoLbl,rhoV) in newGateset.preps.items():
            printer.log("  frobenius norm diff of %s = %g" % \
              (rhoLbl, _tools.frobeniusdist(rhoV,targetGateset.preps[rhoLbl])), 2)
        for (ELbl,Evec) in newGateset.effects.items():
            printer.log("  frobenius norm diff of %s = %g" % \
                (ELbl, _tools.frobeniusdist(Evec,targetGateset.effects[ELbl])), 2)
    else:
        printer.log('The resulting %s penalty is: %g' % (toGetTo, minSol.fun), 2)

    printer.log('The gauge matrix found (B^-1) is:\n' + str(gaugeMat) + '\n', 3)
    printer.log( 'The gauge-corrected gates are:\n' + str(newGateset), 3)
    printer.log('',2) #extra newline if we print messages at verbosity >= 2

    if returnAll:
        return minSol.fun, gaugeMat, newGateset
    else:
        return newGateset


#def optimize_unitary_gauge(gateset,dataset,verbosity,**kwargs):
#    """ Experimental -- works only for single qubit case:
#        Try to find a unitary that maximizes the norm of the logl gradient """
#
#    tol = kwargs.get('tol',1e-8)
#    method = kwargs.get('method','BFGS')
#    gateDim = gateset.get_dimension() # The dimension of the space: TODO = cleaner way
#    if verbosity > 1: print "\n--- Unitary Gauge Optimization ---"
#
#    def objective_func(v):
#      matM = single_qubit_gate( v[0], v[1], v[2] )
#      gs = gateset.copy()
#      gs.transform(matM)
#      ret = -_np.linalg.norm(_tools.dlogL(gs, dataset, **kwargs))
#      print "DEBUG: ",ret
#      return ret
#
#    startV = _np.array( [0,0,0] )
#    print_obj_func = _opt.create_obj_func_printer(objective_func)
#    minSol = _opt.minimize(objective_func,startV,method=method, tol=tol,
#                          callback = print_obj_func if verbosity > 2 else None)
#
#    gaugeMat = single_qubit_gate( minSol.x[0], minSol.x[1], minSol.x[2] )
#    newGateset = gateset.copy()
#    newGateset.transform(gaugeMat)
#    newGateset.log("Optimize Unitary Gauge To Max dLogL", { 'method': method, 'tol': tol } )
#
#    if verbosity > 1:
#        print 'The resulting norm(dLog) is: %g' % -minSol.fun
#        #print 'The gauge matrix found (B^-1) is:\n' + str(gaugeMat) + '\n'
#        #print 'The gauge-corrected gates are:\n' + str(newGateset)
#
#    return -minSol.fun, gaugeMat, newGateset
<|MERGE_RESOLUTION|>--- conflicted
+++ resolved
@@ -374,11 +374,7 @@
             result *= -1
             result.shape = (d, N)
             assert result.shape == (d, N)
-<<<<<<< HEAD
             jacMx[start:start+d] = wt * result
-=======
-            jacMx[start:start+d] = spamWeight * result
->>>>>>> 43f50412
             start += d
         for Elabel, E in gs.effects.items():
             '''
@@ -406,32 +402,9 @@
             assert result.shape == (d, N)
             jacMx[start:start+d] = wt * result
             start += d
-<<<<<<< HEAD
-
         if check:
             alt_jac = _opt.optimize._fwd_diff_jacobian(call_objective_fn, vec, 1e-6)
-            if _tools.array_eq(jacMx, alt_jac, tol=1e-6):
-                print('Jacobian test passed')
-            else:
-                print('Jacobian test failed: {}'.format(_np.linalg.norm(jacMx - alt_jac)))
-                '''
-                import matplotlib.pyplot as plt
-                fig, (ax1, ax2, ax3) = plt.subplots(1, 3, sharey=True)
-
-                ax1.matshow(jacMx, vmin=-1, vmax=1)
-                ax1.set_title('analytic')
-                ax2.matshow(alt_jac, vmin=-1, vmax=1)
-                ax2.set_title('ffd')
-                im = ax3.matshow(alt_jac - jacMx, vmin=-1, vmax=1)
-                ax3.set_title('combined')
-
-                fig.subplots_adjust(right=0.8)
-                cbar_ax = fig.add_axes([0.85, 0.15, 0.05, 0.7])
-                fig.colorbar(im, cax=cbar_ax)
-                plt.show()
-                '''
-=======
->>>>>>> 43f50412
+            assert _tools.array_eq(jacMx, alt_jac, tol=1e-6)
         return jacMx
     return jacobian
 
