--- conflicted
+++ resolved
@@ -12,11 +12,7 @@
     _comm = MPI.COMM_WORLD
     _rank = _comm.Get_rank()
     _size = _comm.Get_size()
-<<<<<<< HEAD
-except ImportError:
-=======
 except ImportError: # Reverted RuntimeError to cause Windows runners to break
->>>>>>> 4f2a2705
     _comm = None
     _rank = 0
     _size = 1
